--- conflicted
+++ resolved
@@ -16,12 +16,8 @@
 class OuterProduct(BaseProduct):
     def __init__(
         self,
-<<<<<<< HEAD
-        inputs: Union[Module, tuple[Module, Module], list[Module]],
+        inputs: list[Module],
         num_splits: Optional[int] = None,
-=======
-        inputs: Union[Module, tuple[Module, Module], list[Module]], # ToDo: Module is not allowed here (has to be a list)
->>>>>>> a8ac7b45
     ) -> None:
         r"""Initializes ``OuterProduct`` module.
 
