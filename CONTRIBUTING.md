# Contribution Guidelines

<<<<<<< HEAD
*TODO: Define contribution guidelines for possible external contributors (requirements on docs, PRs, tests, etc.).*

You can install the development tools with `pip install .[dev]`.

To format, lint, and auto-fix the project (both source code and tests), run
```shell
python -m black spflow tests
python -m ruff check spflow tests --fix
```

To run the tests type `python -m pytest`.

## Best practices

*TODO: Define development best-practices applied in this library.*
=======
Thank you for considering contributing to SPFlow! This document provides guidelines for contributing code, documentation, and reporting issues.

## Table of Contents

- [Getting Started](#getting-started)
- [Development Setup](#development-setup)
- [Making Changes](#making-changes)
- [Commit Conventions](#commit-conventions)
- [Pull Request Process](#pull-request-process)
- [Code Standards](#code-standards)
- [Testing](#testing)
- [Documentation](#documentation)
- [Versioning](#versioning)

## Getting Started

1. Fork the repository on GitHub
2. Clone your fork locally:
   ```bash
   git clone git@github.com:YOUR-USERNAME/SPFlow.git
   cd SPFlow
   ```
3. Add upstream remote:
   ```bash
   git remote add upstream git@github.com:SPFlow/SPFlow.git
   ```

## Development Setup

### Using uv (Recommended)

```bash
# Install SPFlow with development dependencies
uv sync --extra dev

# Activate virtual environment
source .venv/bin/activate
```

### System Dependencies

For visualization features, install [Graphviz](https://graphviz.org/download/):

- **macOS**: `brew install graphviz`
- **Ubuntu/Debian**: `sudo apt-get install graphviz`
- **Windows**: Download from https://graphviz.org/download/

## Making Changes

1. Create a new branch for your changes:
   ```bash
   git checkout -b feat/your-feature-name
   # or
   git checkout -b fix/your-bug-fix
   ```

2. Make your changes following our [code standards](#code-standards)

3. Add tests for new functionality

4. Run the test suite to ensure nothing breaks

5. Commit your changes following our [commit conventions](#commit-conventions)

## Commit Conventions

SPFlow follows [Conventional Commits](https://www.conventionalcommits.org/) for clear commit history and automated versioning.

### Commit Message Format

```
<type>[optional scope]: <description>

[optional body]

[optional footer(s)]
```

### Commit Types

- **feat**: New feature (triggers MINOR version bump)
- **fix**: Bug fix (triggers PATCH version bump)
- **docs**: Documentation only changes
- **style**: Code style changes (formatting, no logic change)
- **refactor**: Code refactoring without feature/bug changes
- **perf**: Performance improvements
- **test**: Adding or updating tests
- **chore**: Maintenance tasks (dependencies, tooling)
- **ci**: CI/CD configuration changes
- **build**: Build system changes

### Breaking Changes

Add `!` after the type or `BREAKING CHANGE:` in the footer for breaking changes (triggers MAJOR version bump):

```bash
git commit -m "feat!: remove deprecated Sum module

BREAKING CHANGE: Sum has been removed. Use ElementwiseSum instead."
```

### Commit Scopes

Optional scopes to specify what area changed:

- `modules` - Module implementations
- `learn` - Learning algorithms
- `dispatch` - Dispatch system
- `leaf` - Leaf distributions
- `rat` - RAT-SPN specific
- `deps` - Dependencies

### Examples

```bash
# New feature
git commit -m "feat(leaf): add Gamma distribution module"

# Bug fix
git commit -m "fix(dispatch): correct cache initialization in DispatchContext"

# Documentation
git commit -m "docs: update RAT-SPN usage examples in README"

# Breaking change
git commit -m "feat(modules)!: change signature of log_likelihood

BREAKING CHANGE: log_likelihood now requires dispatch_ctx as keyword argument"

# Multiple changes
git commit -m "feat(modules): add support for conditional distributions

- Add CondGaussian module
- Add CondCategorical module
- Update AutoLeaf to recognize conditional distributions

Closes #123"
```

## Pull Request Process

1. **Update your branch** with latest upstream changes:
   ```bash
   git fetch upstream
   git rebase upstream/dev/torch
   ```

2. **Push your branch** to your fork:
   ```bash
   git push origin your-branch-name
   ```

3. **Open a Pull Request** on GitHub:
   - Target the `dev/torch` branch (or `master` for hotfixes)
   - Use a descriptive title following commit conventions
   - Reference related issues (e.g., "Fixes #123")
   - Fill out the PR template

4. **PR Requirements**:
   - [ ] All tests pass
   - [ ] Code is formatted with Black
   - [ ] Type hints added where applicable
   - [ ] Documentation updated (if needed)
   - [ ] Tests added for new functionality
   - [ ] CHANGELOG.md updated (for significant changes)

5. **Review Process**:
   - Maintainers will review your PR
   - Address feedback and push updates
   - Once approved, a maintainer will merge

## Code Standards

### Formatting

SPFlow uses **Black** for code formatting:

```bash
# Format all code
uv run black spflow tests
```

### Documentation Strings

All public modules, classes, and functions must have docstrings:

```python
def log_likelihood(module: Module, data: torch.Tensor) -> torch.Tensor:
    """Compute log-likelihood of data given module.

    Args:
        module: The probabilistic module to evaluate.
        data: Input data tensor of shape [batch_size, num_features].

    Returns:
        Log-likelihood tensor of shape [batch_size, out_channels].

    Raises:
        ValueError: If data shape doesn't match module scope.
    """
    ...
```

## Testing

### Running Tests

```bash
# Run all tests in parallel
uv run pytest -n 4

# Run specific test file
uv run pytest tests/modules/test_sum.py

# Run specific test
uv run pytest tests/modules/test_sum.py::test_sum_log_likelihood
```

### Writing Tests

- Place tests in `tests/` directory mirroring `spflow/` structure
- Use pytest fixtures for common setup (see `tests/conftest.py`)
- Test with both CPU and GPU when applicable

## Documentation

TODO

## Versioning

SPFlow follows [Semantic Versioning 2.0.0](https://semver.org/).

See [VERSIONING.md](VERSIONING.md) for a detailed guide.

**Quick Reference:**
- **MAJOR**: Breaking changes (incompatible API changes)
- **MINOR**: New features (backward-compatible)
- **PATCH**: Bug fixes (backward-compatible)

## Code of Conduct

Be respectful and constructive in all interactions. We aim to foster an inclusive and welcoming community.

## License

By contributing to SPFlow, you agree that your contributions will be licensed under the Apache License 2.0.
>>>>>>> 7d63453e
<|MERGE_RESOLUTION|>--- conflicted
+++ resolved
@@ -1,22 +1,5 @@
 # Contribution Guidelines
 
-<<<<<<< HEAD
-*TODO: Define contribution guidelines for possible external contributors (requirements on docs, PRs, tests, etc.).*
-
-You can install the development tools with `pip install .[dev]`.
-
-To format, lint, and auto-fix the project (both source code and tests), run
-```shell
-python -m black spflow tests
-python -m ruff check spflow tests --fix
-```
-
-To run the tests type `python -m pytest`.
-
-## Best practices
-
-*TODO: Define development best-practices applied in this library.*
-=======
 Thank you for considering contributing to SPFlow! This document provides guidelines for contributing code, documentation, and reporting issues.
 
 ## Table of Contents
@@ -262,5 +245,4 @@
 
 ## License
 
-By contributing to SPFlow, you agree that your contributions will be licensed under the Apache License 2.0.
->>>>>>> 7d63453e
+By contributing to SPFlow, you agree that your contributions will be licensed under the Apache License 2.0.