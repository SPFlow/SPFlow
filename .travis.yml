--- conflicted
+++ resolved
@@ -7,12 +7,9 @@
   - pip install -q -r requirements.txt
   - pip install -q tensorflow
   - pip install -q pytest-xdist
-<<<<<<< HEAD
   - pip install -q torch
   - pip install -q torchvision
-=======
   - pip install -q cppyy
->>>>>>> 46a2ec25
 # command to run tests
 script: PYTHONPATH=src python3 -m pytest --cache-clear --ignore=src/spn/tests/test_tree_viz.py --ignore=src/spn/tests/test_cpp.py src/spn/tests/
 #python3 -m unittest discover src/spn
