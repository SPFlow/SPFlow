--- conflicted
+++ resolved
@@ -1,641 +1,5 @@
 # SPFlow: An Easy and Extensible Library for Probabilistic Circuits
 
-<<<<<<< HEAD
-[![Python version](https://img.shields.io/badge/python-3.9+-blue.svg)](https://www.python.org/downloads/)
-[![License](https://img.shields.io/github/license/SPFlow/SPFlow.svg)](https://github.com/SPFlow/SPFlow/blob/master/LICENSE.md)
-[![Code style: black & isort](https://img.shields.io/badge/code%20style-black%20%26%20isort-000000.svg)](https://black.readthedocs.io/en/stable/)
-[![codecov](https://codecov.io/gh/SPFlow/SPFlow/branch/dev%2Ftorch/graph/badge.svg?token=4L7geh0Pxz)](https://codecov.io/gh/SPFlow/SPFlow)
-
-#### Development branch for SPFlow 1.0.0
-
-—
-
-SPFlow is an open-source functional-oriented Python package for Probabilistic Circuits (PCs) with ready-to-use implementations for Sum-Product Networks (SPNs). PCs are a class of powerful deep probabilistic models - expressible as directed acyclic graphs - that allow for tractable querying. This library provides routines for creating, learning, manipulating and interacting with PCs and is highly extensible and customizable.
-
-Cite using: TODO
-
-—
-
-# Table of Contents
-* [User Guide](#user-guide)
-  * [Backends](#backends)
-  * [Creating Models](#creating-models)
-  * [Backend Conversion](#backend-conversion)
-  * [Interacting with Models](#interacting-with-models)
-* [Developer Guide](#user-guide)
-  * [Custom Modules](#custom-modules)
-  * [Implementing Dispatched Routines](#implementing-dispatched-routines)
-
-# Installation
-
-By default, only SPFlow with the NumPy backend is installed:
-```shell
-pip install spflow
-
-# Or for making local changes
-git clone git@github.com:SPFlow/SPFlow.git
-cd SPFlow
-pip install -e .[dev]
-```
-
-To install other backends, SPFlow will detect that you installed the respective packages according to their instructions:
-- [PyTorch](https://pytorch.org/get-started) (`>=1.11.0`)
-- [TensorFlow](https://www.tensorflow.org/install)
-- [Jax](https://jax.readthedocs.io/en/latest/installation.html)
-
-# User Guide
-## Backends
-
-SPFlow provides two distinct backend representations with one-to-one mappings for models between both. Although we strive to implement most of the libraries functionalities in a backend-agnostic way, some features may only be available in certain backends. See below for more details.
-
-### `base` Backend
-
-The `base` backend uses node-first NumPy representations and serves as the common link between other, more optimized, backends. "Node-first" means that all nodes are explicitly modeled and any higher level modules (e.g., layers) use nodes as their most basic building blocks. This has two advantages. Firstly, prototyping is fast and easy, since the responsibility of computations can simply be handed over to the node implementations. Secondly, it allows for the inspection and manipulation of all individual nodes of a model. For example, one might want to use alternative evaluation routines for certain types of nodes (e.g., to compute certain statistics of interest or for experimental purposes). In this case, it is sufficient to provide an alternative implementation for the node, instead of having to provide alternative routines for any module (node, layer or otherwise) representing or or more nodes of the desired type (see #dispatch for more details).
-
-### `torch` Backend
-
-The `torch` backend provides optimized PyTorch representations, where nodes do no longer need to be modeled explicitly, enabling more efficient computations. Furthermore, the `torch` backend benefits of all of PyTorch's features and workflows, like GPU-based computations or gradient-based optimization.
-
-## Creating Models
-
-### Scopes
-
-`Scope` objects represent scopes of features, denoted by indices. A scope contains two parts. The `query` of the scopes indicates the features, the scope represents. The `evidence` of the scopes contains any features that the `query` features are conditionals of (empty for non-conditional scopes).
-```python
-from spflow.meta.data import Scope
-
-scope = Scope([0,4,3], [1,2]) # scope over indices 0,4,3 conditional on indices 1,2
-```
-Scopes are generally only explicitly specified for leaf distributions, and inferred recursively for nodes higher in the graph structure.
-
-### Modules
-
-Models in SPFlow are built from Modules, that can represent one ore more nodes and there are different ways to create models. One way is to create a graph manually using nodes:
-```python
-from spflow.meta.data import Scope
-import spflow.<backend>.structure.spn as spn
-
-model = spn.SumNode(
-            children=[
-                spn.ProductNode(
-                    children=[
-                        spn.Gaussian(Scope([0]), mean=-1.0, std=0.5),
-                        spn.Gaussian(Scope([1]), mean=1.0, std=1.2),
-                    ]),
-                spn.ProductNode(
-                    children=[
-                        spn.Gaussian(Scope([0]), mean=2.5, std=1.0),
-                        spn.Gaussian(Scope([1]), mean=1.0, std=0.7),
-                    ])
-            ],
-            weights = [0.3, 0.7]
-        )
-```
-The resulting graph structure can be visualized as follows:
-
-![Example node SPN](img/example_node_spn.png)
-
-Working with individual nodes directly may quickly get tedious when creating larger models. The same graph can instead also be created using layers, representing multiple nodes:
-```python
-from spflow.meta.data import Scope
-import spflow.<backend>.structure.spn as spn
-
-model = spn.SumNode(
-            children=[
-                spn.HadamardLayer(
-                    child_partitions=[
-                        [spn.GaussianLayer(scope=Scope([0]), n_nodes=2, mean=[-1.0, 2.5], std=[0.5, 1.0])],
-                        [spn.GaussianLayer(scope=Scope([1]), n_nodes=2, mean=[1.0, 0.5], std=[1.2, 0.7])]
-                    ])
-                ],
-                weights = [0.3, 0.7]
-        )
-```
-
-![Example layer SPN](img/example_layer_spn.png)
-
-In addition to being easier, layers may benefit from performance boots in optimized backends. Nodes and layers can be further combined and nested into new modules, building even more powerful and high-level building blocks or entire models. One example -- shipped with SPFlow -- are random and tensorized SPNs (RAT-SPNs):
-```python
-from spflow.meta.data import Scope, FeatureTypes, FeatureContext
-from spflow.<backend>.structure.spn.rat import RatSPN, random_region_graph
-
-scope = Scope(list(range(1024)))
-model = RatSPN(random_region_graph(scope, replicas=2, depth=4, n_splits=2),
-            FeatureContext(scope, domains=[FeatureTypes.Gaussian] * len(scope)),
-            n_root_nodes = 3,
-            n_region_nodes = 2,
-            n_leaf_nodes = 4
-        )
-```
-Refer to more (DEVELOPER GUIDE, CUSTOM MODULES) for more details on how to declare custom modules.
-
-### AutoLeaf
-
-When creating a model, it is sometimes not clear which leaf module is the best to use in a given scenario. This is especially true for automated modular architectures like RAT-SPNs or some structure learners (e.g., LearnSPN, see #structure-learning). The AutoLeaf class provides functionality to automatically select and create an appropriate leaf module for one or more given data scopes. The user specifies information about the data in a FeatureContext, for example:
-```python
-from spflow.meta.data import Scope, FeatureTypes, FeatureContext
-
-feature_ctx = FeatureContext(Scope([0]), [FeatureTypes.Gaussian])
-```
-The feature context now contains a scope and the specified domain information about the random variables in the scope. In this case the data is univariate and Gaussian-distributed. We could also specify (part of) the parameters of the distribution:
-```python
-from spflow.meta.data import Scope, FeatureTypes, FeatureContext
-
-feature_ctx = FeatureContext(Scope([0]), [FeatureTypes.Gaussian(mean=1.7, std=0.3)])
-```
-Notice, that in the first example we used `FeatureTypes.Gaussian`, which is a class, but now we created an instance of the class with specific parameters. `FeatureContext` checks if a class is specified, and automatically creates an instance with default arguments. Therefore, the first example is equivalent to
-```python
-from spflow.meta.data import Scope, FeatureTypes, FeatureContext
-
-feature_ctx = FeatureContext(Scope([0]), [FeatureTypes.Gaussian()])
-```
-and is simply a convenient way for specify the distribution of a feature without concrete parameters. Not all feature types can be specified this way. For example, `FeatureTypes.Binomial` requires the non-optional parameter `n` to be specified. Simply passing FeatureTypes.Binomial will then result in an error, when `FeatureContext` tries to instantiate it without the required argument. For all available feature types see FeatureTypes (REF DOCUMNETATION `FeatureTypes`). To specify custom feature types, see (#custom-modules).
-
-Once, we have a feature context, we can now use `AutoLeaf` to automatically deduce the Gaussian leaf node to represent this distribution:
-```python
-from spflow.meta.data import Scope, FeatureTypes, FeatureContext
-from spflow.<backend>.structure import AutoLeaf
-from spflow.<backend>.structure.spn import Gaussian
-
-feature_ctx = FeatureContext(Scope([0]), [FeatureTypes.Gaussian()])
-
-leaf_class = AutoLeaf.infer([feature_ctx])
-print(leaf_class == Gaussian) # True
-```
-We can directly instantiate the leaf module by "instantiating" `AutoLeaf`:
-```python
-from spflow.meta.data import Scope, FeatureTypes, FeatureContext
-from spflow.<backend>.structure import AutoLeaf
-from spflow.<backend>.structure.spn import Gaussian
-
-feature_ctx = FeatureContext(Scope([0]), [FeatureTypes.Gaussian()])
-
-leaf = AutoLeaf([feature_ctx])
-print(isinstance(leaf, Gaussian)) # True
-```
-Note, that the object returned by instantiating `AutoLeaf`, is not actually an instance of `AutoLeaf`, but of the class returned by `AutoLeaf.infer()`. `AutoLeaf` uses an ordered list of known (i.e., registered) leaf modules, which implement an `accepts()` class-method to determine whether or not a module is able to represent a specified feature context signature. Leaf modules are called in order and the first match is returned. If no appropriate leaf module for given feature contexts can be matched, `AutoLeaf.infer()` will return `None` instead. Similarly, `AutoLeaf()` will raise an exception in this case. The order of the leaf modules in `AutoLeaf` can be used to prioritize leaf modules for certain signatures that may have more than one possible match. For example,
-```python
-from spflow.meta.data import Scope, FeatureTypes, FeatureContext
-from spflow.<backend>.structure import AutoLeaf
-from spflow.<backend>.structure.spn import MultivariateGaussian
-
-feature_ctx = FeatureContext(Scope([0, 1]), [
-    FeatureTypes.Gaussian(),
-    FeatureTypes.Gaussian()
-])
-
-leaf = AutoLeaf([feature_ctx])
-print(isinstance(leaf, MultivariateGaussian)) # True
-```
-correclty returns an instance for a multivariate Gaussian distribution. Recall however, that the univariate Gaussian example earlier, matched `Gaussian`, even though the `MultivariateGaussian` class can also represent univariate Gaussians. This is because the `Gaussian` leaf module class is checked before `MultivariateGaussian` by default.
-The same principle can be seen in the following example:
-```python
-from spflow.meta.data import Scope, FeatureTypes, FeatureContext
-from spflow.<backend>.structure import AutoLeaf
-from spflow.<backend>.structure.spn import GaussianLayer
-
-feature_contexts = [
-    FeatureContext(Scope([0]), [FeatureTypes.Gaussian()]),
-    FeatureContext(Scope([1]), [FeatureTypes.Gaussian()])
-]
-
-leaf = AutoLeaf(feature_contexts)
-print(isinstance(leaf, GaussianLayer)) # True
-```
-`AutoLeaf` correctly matches `GaussianLayer`, since we now passed multiple feature context as a signature, which cannot be represented by a single Gaussian object. However, `GaussianLayer` can also represent single distributions. But as seen earlier, passing a single feature context will match `Gaussian` instead, because it is checked before `GaussianLayer`. To change the priorities (i.e., order) of known leaf modules, see `AutoLeaf` (CLASS AutoLeaf). To learn how to create and register a custom leaf module, see (#custom-modules).
-
-### Structure Learning
-
-Instead of manually creating a model architecture, one can also use a structure learner. SPFlow ships with an implementation of the LearnSPN algorithm (CITE) for learning the architecture of Sum-Product Networks (REF). A simple example:
-```python
-from spflow.<backend>.learning.spn import learn_spn
-
-spn = learn_spn(data, feature_ctx)
-```
-The algorithm uses randomized dependence coefficients (RDCs) to determine (in)dependencies between features for partitioning and k-Means clustering to divide the input data instances. However, custom partitioning and clustering methods can be specified. Note, that LearnSPN also learns the parameter values by default. For more details see (REF DOCUMENTATION `learn_spn`).
-
-## Backend Conversion
-
-Due to the one-to-one mappings between different backends, converting a model from one backend to another is as simple as:
-```python
-from spflow.torch.structure import toBase, toTorch
-
-torch_model = toTorch(model)
-base_model = toBase(torch_model)
-```
-Note: the backend-conversion routines are only available in the optimized backends' namespaces, since the `base` backend does not know about any other backend.
-
-## Interacting With Models
-
-Interacting with models usually involves a data set of some kind. Data is specified in two-dimensional backend-specific data containers - `np.ndarray` and `torch.Tensor` for the `base` and `torch` backends, respectively. Each row of the data container is regarded as a distinct data instance. The columns represent the features in the data set and the column indices should correspond to the scope indices. Missing feature values are represented as `NaN` values.
-
-### Inference
-
-For inference, SPFlow offers the computation of the likelihoods and log-likelihoods of data for models. Inference takes a two-dimensional data set and returns a two-dimensional array containing the (log-)likelihoods, where each row corresponds to an input data instance. The number of columns corresponds to the number of outputs of the module inference is performed on.
-```python
-from spflow.<backend>.inference import log_likelihood, likelihood
-
-likelihoods = likelihood(model, data)
-log_likelihoods = log_likelihood(model, data)
-```
-Missing data (i.e., `NaN` values) is implicitly marginalized over. This means that a completely missing data instance (all `NaN` row) outputs a likelihood of `1` (and corresponding log-likelihood of `0`).
-
-### Sampling
-
-SPFlow can also sample data from models, possibly in the presence of evidence. Generating a sample from a model can be done as follows:
-```python
-from spflow.<backend>.sampling import sample
-
-sample = sample(model)
-```
-Drawing multiple samples at once can be done similary, by providing the number of target samples to generate:
-```python
-from spflow.<backend>.sampling import sample
-
-samples = sample(model, 100)
-```
-In the case of evidence, a partially filled data set is passed to sample instead:
-```python
-from spflow.<backend>.sampling import sample
-
-data = sample(model, data)
-```
-The routine fills the data tensor in-place, taking specified evidence into account. Keeping track of the return value should not be necessary this case, since the input data set should be modified in-place. However, it is good-practice to (re-)assign it nonetheless. Note, that `sample(model)` and `sample(model, n)` are simply convenient aliases that create an empty data set of appropriate shape to fill with generated values.
-
-#### Sampling Context
-
-The `SamplingContext` class controls the sampling process and is passed to the sampling routing. It is mostly used internally, although users can use it manually if needed. It consists of two parts: a list of instance indices of the data set to sample and a list of lists of output indices, specifying the outputs of the module to sample. For example (in the `base` backend here, but works analogously in the `torch` backend):
-```python
-import numpy as np
-from spflow.meta.data import Scope
-from spflow.meta.dispatch import SamplingContext
-from spflow.base.structure.spn import GaussianLayer
-from spflow.base.sampling import sample
-
-# create a layer consisting of three univariate Gaussians (the first two with scope 0 and the last one with scope 1)
-model = GaussianLayer(scope=[Scope([0]), Scope([0]), Scope([1])])
-
-# initialize empty data set
-data = np.full((4, 2), np.NaN, dtype=float)
-
-# create sampling context
-sampling_ctx = SamplingContext(instance_ids=[0, 3], output_ids=[[0], [1, 2]])
-
-# sample
-data = sample(model, data, sampling_ctx=sampling_ctx)
-
-print(~np.isnan(data))
-#  True, False
-# False, False
-# False, False
-#  True,  True
-```
-Note, that the sampling context should always be passed as keyword argument `sampling_ctx`, in order to be recognized correctly during dispatch. In the example the sampling context indicates that the instances indices `0` and `3` should be sampled. The first one from the output with index `0` (corresponding to the first Gaussian of the layer with scope `0`) and the latter from the output indices `1` and `2` (corresponding to the second and last Gaussians with scopes `0` and `1`, respectively).
-Notice, that in the example above we sample one instance from multiple outputs. This is only possible if the scopes of the outputs are pair-wise disjoint. For example, the following will result in an error:
-```python
-import numpy as np
-from spflow.meta.data import Scope
-from spflow.meta.data import SamplingContext
-from spflow.base.structure.spn import GaussianLayer
-from spflow.base.sampling import sample
-
-# create a layer consisting of three univariate Gaussians (the first two with scope 0 and the last one with scope 1)
-module = GaussianLayer(scope=[Scope([0]), Scope([0]), Scope([1])])
-
-# initialize empty data set
-data = np.full((4, 2), np.NaN)
-
-# create sampling context
-sampling_ctx = SamplingContext(instance_ids=[0], output_ids=[[0, 1]])  # sample from outputs with overlapping (here: same) scope
-
-# sample
-data = sample(model, data, sampling_ctx=sampling_ctx) # will raise an exception
-```
-Passing an empty list as output indices for a single instance (e.g., `SamplinContext([0], [[]])`), is a convention to sample from all output values.
-
-### Parameter Learning
-
-
-SPFlow implements maximum-(weighted-)likelihood to fit parameters for leaf modules only. For example:
-```python
-from spflow.<backend>.learning import maximum_likelihood_estimation
-
-maximum_likelihood_estimation(leaf, data)
-```
-
-The `torch` backend additionally implements expectation maximization (EM) to iteratively optimize models:
-```python
-from spflow.<backend>.learning import expectation_maximization
-
-expectation_maximization(model, data)
-```
-Since PyTorch ships offers automatic differentiation, we can also use gradient-based optimization in the `torch` backend, in a PyTorch-typical workflow:
-```python
-from torch.optim import SGD
-from spflow.torch.inference import log_likelihood
-
-optim = SGD(model.parameters(), lr=0.01)
-
-# compute negative cumulative log-likelihoods
-nll = -log_likelihood(model, data).sum()
-nll.backward()
-
-# perform gradient step
-optim.step()
-```
-For ease-of-use SPFlow provides a convenient routine that can optimize the model for you: TODO.
-
-### Dispatch
-
-Internally, SPFlow uses dispatch to call the correct implementation based on the specified module classes. All dispatched functions accept a `dispatch_ctx` keyword argument, taking a `DispatchContext` instance. Amongst other things, this takes care of memoization. In most cases the dispatch context is created automatically. However, there are a few scenarios in which users might want to deal with the dispatch context directly. For example, for routines using memoization, like (log-)likelihood, the dispatch context stores the outputs of all modules:
-```python
-from spflow.meta.dispatch import DispatchContext
-from spflow.<backend>.inference import log_likelihood
-
-# create dispatch context
-dispatch_ctx = DispatchContext()
-
-# compute log likelihoods
-log_likelihoods = log_likelihood(model, data, dispatch_ctx=dispatch_ctx)
-
-# inspect cached log-likelihood outputs
-print(dispatch_ctx.cache['log_likelihood'])
-```
-This can be used for better inspection of models. Furthermore, cached values can sometimes be re-used in other routines, for example:
-```python
-from spflow.meta.dispatch import DispatchContext
-from spflow.<backend>.inference import log_likelihood
-from spflow.<backend>.sampling import sample
-
-# create dispatch context
-dispatch_ctx = DispatchContext()
-
-# compute log likelihoods
-log_likelihoods = log_likelihood(model, data, dispatch_ctx=dispatch_ctx)
-
-# compute sampling from evidence, re-using cached log-likelihoods
-data = sample(model, data, dispatch_ctx=dispatch_ctx)
-```
-In this case the cached log-likelihood values (required for sampling in the presence of evidence) are re-used instead of being computed again.
-
-The dispatch context can also be used to specify alternative evaluation functions for modules of a certain type. This may be useful for experimental purposes or to extract metrics of interest. This can be done as follows (example in `base` backend, analogously in `torch` backend):
-```python
-import numpy as np
-from spflow.meta.data import Scope
-from spflow.meta.dispatch import DispatchContext
-from spflow.base.structure.spn import Gaussian
-from spflow.base.inference import log_likelihood
-
-model = Gaussian(Scope([0]))
-data = np.random.randn(10, 1)
-
-# dummy function that simply outputs 1's
-def alternative_f(gaussian, data, *args, **kwargs):
-    return np.ones((data.shape[0], 1))
-
-# create dispatch context
-dispatch_ctx = DispatchContext()
-dispatch_ctx.funcs[Gaussian] = alternative_f
-
-# compute log likelihoods using alternative_f for all instances of type Gaussian in 'model'
-log_likelihoods = log_likelihood(model, data, dispatch_ctx=dispatch_ctx)
-print(log_likelihoods)
-```
-Note, that the alternative function must have the same argument signature as the originally dispatched function. This functionality makes most sense in the base backend since all models are constructed from explicitly modeled nodes. That means, that in order to evaluate all nodes of certain type differently, it should be sufficient to provide an alternative implementation for the node type, instead of all nodes, layers or other modules that may be optimized and do not contain any explicit nodes.
-
-Another use-case is the passing of additional arguments to specific module instances. For example, the conditional modules available in SPFlow accept parameter values to be set from the outside and passed via the dispatch cache to module:
-```python
-from spflow.meta.data import Scope
-from spflow.meta.dispatch import DispatchContext
-from spflow.<backend>.structure.spn import CondGaussian
-from spflow.<backend>.inference import log_likelihood
-
-# create conditional Gaussian leaf
-cond_gaussian = CondGaussian(Scope([0]))
-
-# create dispatch context
-dispatch_ctx = DispatchContext()
-dispatch_ctx.update_args(cond_gaussian, {'p': 0.8})
-
-# compute log likelihoods (value of 'p' is read out of the dispatch context by CondGaussian)
-log_likelihoods = log_likelihood(cond_gaussian, data, dispatch_ctx=dispatch_ctx)
-```
-For more details on conditional modules, see for example (REF DOCUMENTATION: `CondGaussian`).
-
-—
-
-# Development Guide
-
-This article explains how to develop new features for and using the SPFlow library.
-
-## Custom Modules
-
-`spflow.meta.structure.MetaModule` is the fundamental class for all modules in any backend, but should not be used directly. Instead, each backend provides a basic abstract subclass `spflow.<backend>.structure.Module` thereof, that all modules in the backend should inherit from (or a subclass of it). Each module should implement the `n_out` and `scopes_out` properties. The first should be an integer, indicating the number of outputs the module represents. The latter is a list of `Scope` objects, containing the scopes of each corresponding outputs. Inheriting classes should also explicitly call the super-class's `__init__` with the list of child modules as an argument, which will set the child modules correctly. The following can be used as a starting template:
-```python
-from spflow.<backend>.structure import Module
-
-class MyModule(Module):
-    def __init__(self, children: List[Module]) -> None:
-        super().__init__(children=children)
-
-        ...
-```
-
-`spflow.<backend>.structure.Node` is an abstract base class and subclass of `spflow.<backend>.structure.Module`, that can be used for nodes. It already initializes the number of outputs to `1`. The `spflow.<backend>.structure.LeafNode` class is intended for leaf nodes and additionally initialized the module to have no children.
-
-In some cases a module contains other non-terminal modules (e.g., layers of sum or product nodes). However, SPFlow requires all children to be set at creation, in which case we do not want the internal modules to point to the outer modules children, too. For this scenario, one should use `spflow.<backend>.structure.NestedModule`. `NestedModule` contains a `Placeholder` module class, that acts as a mediator between the parent module and the outer module's children. A simple example:
-```python
-from spflow.<backend>.structure import Module, NestedModule
-from spflow.<backend>.structure.spn import SumNode
-
-class MyNestedModule(NestedModule):
-    def __init__(self, children: List[Module]) -> None:
-        super(MyNestedModule, self).__init__(children=children)
-
-        # number of total inputs
-        n_in = sum([child.n_out for child in children])
-
-        # create placeholder
-        ph = self.create_placeholder(list(range(n_in))
-                                     
-        # wrap a single sum node (with placeholder as child)
-        self.node = SumNode(children=[ph])
-        
-        ...
-```
-Although the example above is unreasonable, it illustrates how to use the input placeholders. During interaction with the module the placeholders values can be set using `spflow.<backend>.structure.NestedModule.set_placeholder(f_name, <all_inputs>, dispatch_ctx)` and the needed input values are automatically extracted and set in the dispatch context cache for the appropriate routine (e.g., `log_likelihood`).
-
-#### Notes on `base` Backend
-
-Remember, that all (official) modules in the `base` backend must always explicitly model nodes as `spflow.base.structure.Node` objects.
-
-#### Notes on `torch` Backend
-
-`spflow.torch.structure.Module` additionally inherits from `torch.nn.Module`, making all subclasses proper PyTorch modules. Children and their parameters are available in `torch.nn.Module.parameters()`. To avoid invalid values for bounded parameters (e.g., when using gradient-based optimization), it may help to use unbounded parameters instead and project them into the valid range for inference, etc. `spflow.torch.utils.projections` contains some projection functions used in SPFlow.
-
-### Structural Marginalization
-
-TODO
-
-## Implementing Dispatched Routines
-
-Internally, dispatching is achieved through the `plum-dispatch` package. However, SPFlow provides a convenient `spflow.meta.dispatch.dispatch` decorator that offers automatic memoization and other features. This is the standard way of dispatching, although `plum.dispatch` can be used directly if needed.
-
-Sometimes it is helpful to determine the actual child and corresponding output index for a given input index. This can be done using `spflow.<backend>.structure.Module.input_to_output_ids()` (REF DOCUMENTATION: `Module`).
-
-### Inference
-
-Per default, all modules should implement a `log_likelihood` routine. `likelihood` is dispatched to be the exponential of `log_likelihood` for all modules  per default, but can be overridden if needed.
-
-The implementation for `log_likelihood` should adhere to the following outline (in the `base` backend, but analogously in the `torch` backend):
-```python
-import numpy as np
-from spflow.meta.dispatch import dispatch, DispatchContext, init_default_dispatch_context
-
-@dispatch(memoize=True) # memoization makes sure that values are not computed multiple times
-def log_likelihood(module: MyModule, data: np.ndarray, check_support: bool=True, dispatch_ctx: Optional[DispatchContext]=None) -> np.ndarray:
-
-    # initialize dispatch context (creates empty dispatch context if None)
-    dispatch_context = init_default_dispatch_context(dispatch_ctx)
-
-    ...
-```
-`check_support` is an argument that indicates whether or not to check if the data is in the support of the leaf distributions (relevant for the leaf modules). Can be disabled to speed up computations. `NaN` values in `data` should be marginalized over.
-If `MyModule` calls `log_likelihood` on other modules, all arguments with default values (i.e., `check_support`, `dispatch_ctx`) should be passed along as explicit keyword arguments, due to `plum-dispatch`'s internal implementation.
-
-### Sampling
-
-The implementation for `sample` should adhere to the following outline (in the `base` backend, but analogously in the `torch` backend):
-```python
-import numpy as np
-from spflow.meta.dispatch import dispatch, DispatchContext, init_default_dispatch_context, SamplingContext, init_default_sampling_context
-
-@dispatch
-def sample(module: MyModule, data: np.ndarray, check_support: bool=True, dispatch_ctx: Optional[DispatchContext]=None, sampling_ctx: Optional[DispatchContext]=None) -> np.ndarray:
-
-    # initialize dispatch context (creates empty dispatch context if None)
-    dispatch_context = init_default_dispatch_context(dispatch_ctx)
-    # initialize sampling context (creates sampling context that samples all instances and all outputs)
-    sampling_context = init_default_sampling_context(sampling_ctx, data.shape[0])
-
-    ...
-```
-`check_support` is an argument that indicates whether or not to check if the data is in the support of the leaf distributions (relevant for the leaf modules). Can be disabled to speed up computations. The sampling context indicates which instances in `data` to fill with sampled values and which outputs of `MyModule` to sample from (relevant for multi-output modules). `data` should be filled in-place, but also returned. Evidence (i.e., non-`NaN` values) should be taken into account.
-
-If `MyModule` calls `sample` on other modules, all arguments with default values (i.e., `check_support`, `dispatch_ctx`, `sampling_ctx`) should be passed along as explicit keyword arguments, due to `plum-dispatch`'s internal implementation.
-
-### Learning
-
-The implementation for `maximumg_likelihood_estimation` should adhere to the following outline (in the `base` backend, but analogously in the `torch` backend):
-```python
-import numpy as np
-from spflow.meta.dispatch import dispatch, DispatchContext, init_default_dispatch_context
-
-@dispatch(memoize=True) # makes sure that module parameters are only estimated once
-def maximum_likelihood_estimation(module: MyModule, data: np.ndarray, weights: Optional[np.ndarray]=None, bias_correction: bool=True, nan_strategy: Optional[Union[str, Callable]]=None, check_support: bool=True, dispatch_ctx: Optional[DispatchContext]=None) -> None:
-
-    # initialize dispatch context (creates empty dispatch context if None)
-    dispatch_context = init_default_dispatch_context(dispatch_ctx)
-
-    ...
-```
-`check_support` is an argument that indicates whether or not to check if the data is in the support of the leaf distributions (relevant for the leaf modules). Can be disabled to speed up computations.
-`bias_correction` indicates whether or not to correct biases (if applicable).
-`nan_strategy` indicates how to handle missing values.
-If no `weights` are specified, they should be initialized to all ones.
-If `MyModule` calls `maximum_likelihood_estimation` on other modules, all arguments with default values (i.e., `weights`, `nan_strategy`, `check_support`, `dispatch_ctx`) should be passed along as explicit keyword arguments, due to `plum-dispatch`'s internal implementation.
-
-The implementation for `em` should adhere to the following outline (in the `torch` backend, since `base` does not support EM):
-```python
-import torch
-from spflow.meta.dispatch import dispatch, DispatchContext, init_default_dispatch_context
-
-@dispatch(memoize=True) # makes sure that module parameters are only update once per step
-def em(module: MyModule, data: torch.Tensor, check_support: bool=True, dispatch_ctx: Optional[DispatchContext]=None) -> None:
-
-    # initialize dispatch context (creates empty dispatch context if None)
-    dispatch_context = init_default_dispatch_context(dispatch_ctx)
-
-    with torch.no_grad():
-        ...
-```
-Note: per default `spflow.torch.learning.expectation_maximization` performs a `log_likelihood` forward pass, calls `retain_grad()` on the cached output log-likelihoods of all modules (if `requires_grad=True`) and computes `backward()` on the sum. Modules that require access to the gradients of the log-likelihoods can then access them through the dispatch cache.
-`check_support` is an argument that indicates whether or not to check if the data is in the support of the leaf distributions (relevant for the leaf modules). Can be disabled to speed up computations.
-If `MyModule` calls `em` on other modules, all arguments with default values (i.e., `check_support`, `dispatch_ctx`) should be passed along as explicit keyword arguments, due to `plum-dispatch`'s internal implementation.
-
-### Backend Conversion
-
-The implementation for `toBase`,`toTorch` should adhere to the following outline (in the `base` backend, but analogously in the `torch` backend):
-```python
-from spflow.meta.dispatch import dispatch, DispatchContext, init_default_dispatch_context
-
-@dispatch(memoize=True) # makes sure that an object is only converted once and used in all places
-def toTorch(module: MyModule, dispatch_ctx: Optional[DispatchContext]=None) -> MyTorchModule:
-
-    # initialize dispatch context (creates empty dispatch context if None)
-    dispatch_context = init_default_dispatch_context(dispatch_ctx)
-
-    ...
-
-@dispatch(memoize=True) # makes sure that an object is only converted once and used in all places
-def toBase(module: MyTorchModule, dispatch_ctx: Optional[DispatchContext]=None) -> MyModule:
-
-    # initialize dispatch context (creates empty dispatch context if None)
-    dispatch_context = init_default_dispatch_context(dispatch_ctx)
-
-    ...
-```
-If `MyModule` calls `toBase`,`toTorch` on other modules, all arguments with default values (i.e., `dispatch_ctx`) should be passed along as explicit keyword arguments, due to `plum-dispatch`'s internal implementation.
-
-### AutoLeaf
-
-If a custom module is implemented and should be supported by `AutoLeaf` it should implement the following class methods:
-```python
-from spflow.meta.data import FeatureContext
-from spflow.<backend>.structure import Module
-
-class MyModule(Module):
-    ...
-
-    @classmethod
-    accepts(cls, signature: List[FeatureContext]) -> bool:
-        ...
-    
-    @classmethod
-    from_signatures(cls, signatures: List[FeatureContext]) -> "MyModule":
-        ...
-
-```
-It can then be registered using `AutoLeaf.register()`.
-
-To create a new feature type, one should subclass `spflow.meta.data.FeatureType`, similar to:
-```python
-from spflow.meta.data import MetaType, FeatureContext
-from spflow.<backend>.structure import Module
-from typing import Any
-
-class MyFeatureType(FeatureType):
-    meta_type: MetaType # required class attribute
-    ...
-    def __init__(self, required_param, optional_param=0.5):
-        ...
-```
-The feature type can then be registered using `spflow.meta.data.FeatureTypes.register()` to be accessed conveniently through the `spflow.meta.data.FeatureTypes` class, along all other feature types.
-
-
-## Papers SPFlow can reproduce
-
-* Nicola Di Mauro, Antonio Vergari, Teresa M.A. Basile, Floriana Esposito. "Fast and Accurate Density Estimation with Extremely Randomized Cutset Networks". In: ECML/PKDD, 2017.
-* Nicola Di Mauro, Antonio Vergari, and Teresa M.A. Basile. "Learning Bayesian Random Cutset Forests". In ISMIS 2015, LNAI 9384, pp. 1-11, Springer, 2015.
-* Nicola Di Mauro, Antonio Vergari, and Floriana Esposito. "Learning Accurate Cutset Networks by Exploiting Decomposability". In AI*IA. 2015, LNAI 9336, 1-12, Springer, 2015.
-* Antonio Vergari, Nicola Di Mauro, and Floriana Esposito. "Simplifying, Regularizing and Strengthening Sum-Product Network Structure Learning". In ECML/PKDD, LNCS, 343-358, Springer. 2015.
-
-## Papers implemented in SPFlow
-
-* Molina, Alejandro, Sriraam Natarajan, and Kristian Kersting. "Poisson Sum-Product Networks: A Deep Architecture for Tractable Multivariate Poisson Distributions." In AAAI, pp. 2357-2363. 2017.
-
-* Molina, Alejandro, Antonio Vergari, Nicola Di Mauro, Sriraam Natarajan, Floriana Esposito, and Kristian Kersting. "Mixed sum-product networks: A deep architecture for hybrid domains." In Proceedings of the AAAI Conference on Artificial Intelligence (AAAI). 2018.
-=======
 [![Python version](https://img.shields.io/badge/python-3.10+-blue.svg)](https://www.python.org/downloads/)
 [![License](https://img.shields.io/github/license/SPFlow/SPFlow.svg)](https://github.com/SPFlow/SPFlow/blob/master/LICENSE)
 [![Code style: black & isort](https://img.shields.io/badge/code%20style-black%20%26%20isort-000000.svg)](https://black.readthedocs.io/en/stable/)
@@ -964,7 +328,6 @@
 ## Contributing
 
 We welcome contributions! Please see [CONTRIBUTING.md](CONTRIBUTING.md) for contribution guidelines.
->>>>>>> 7d63453e
 
 ## Citation
 If you find SPFlow useful please cite us in your work:
@@ -977,13 +340,9 @@
 }
 ```
 
-<<<<<<< HEAD
-## Authors
-=======
 ## Authors & Contributors
 
 ### Lead Authors
->>>>>>> 7d63453e
 
 * **[Steven Braun](https://steven-braun.com)** - *TU Darmstadt*
 * **[Arseny Skryagin](https://www.aiml.informatik.tu-darmstadt.de/people/skryagin/)** - *TU Darmstadt*
@@ -994,13 +353,7 @@
 * **[Nicola Di Mauro](http://www.di.uniba.it/~ndm/)** - *University of Bari Aldo Moro*
 * **[Kristian Kersting](https://www.aiml.informatik.tu-darmstadt.de/people/kkersting/index.html)** - *TU Darmstadt*
 
-<<<<<<< HEAD
-See also the list of [contributors](https://github.com/SPFlow/SPFlow/contributors) who participated in this project.
-
-## Contributors
-=======
 ### Contributors
->>>>>>> 7d63453e
 
 * **Philipp Deibert** - *TU Darmstadt*
 * **Kevin Huy Nguyen** - *TU Darmstadt*
@@ -1012,22 +365,15 @@
 * **[Alexander L. Hayes](https://hayesall.com)** - *Indiana University, Bloomington*
 * **[Alexander Zeikowsky](https://github.com/AlexTUD19)** - *TU Darmstadt*
 
-<<<<<<< HEAD
-=======
 See the full list of [contributors](https://github.com/SPFlow/SPFlow/contributors) on GitHub.
 
->>>>>>> 7d63453e
 ## License
 
 This project is licensed under the Apache License, Version 2.0 - see the [LICENSE](LICENSE) file for details.
 
 
 ## Acknowledgments
-<<<<<<< HEAD
-<img src="https://github.com/SPFlow/SPFlow/blob/master/Documentation/acknowledgements/bmbf.png" height="100"/><img src="https://github.com/SPFlow/SPFlow/blob/master/Documentation/acknowledgements/dfg.jpg"  height="100"/><img src="https://github.com/SPFlow/SPFlow/blob/master/Documentation/acknowledgements/euc.png"  height="100"/>
-=======
 <img src="res/acknowledgements/bmbf.png" height="100"/><img src="res/acknowledgements/dfg.jpg"  height="100"/><img src="res/acknowledgements/euc.png"  height="100"/>
->>>>>>> 7d63453e
 * Parts of SPFlow as well as its motivating research have been supported by the Germany Science Foundation (DFG) - AIPHES, GRK 1994, and CAML, KE 1686/3-1 as part of SPP 1999- and the Federal Ministry of Education and Research (BMBF) - InDaS, 01IS17063B.
 
 * This project received funding from the European Union's Horizon 2020 research and innovation programme under the Marie Sklodowska-Curie Grant Agreement No. 797223 (HYBSPN).