'''
Created on July 24, 2018

@author: Alejandro Molina
'''


def create_SPN():
    from spn.structure.leaves.parametric.Parametric import Categorical

    spn = 0.4 * (Categorical(p=[0.2, 0.8], scope=0) * \
                 (0.3 * (Categorical(p=[0.3, 0.7], scope=1) * Categorical(p=[0.4, 0.6], scope=2)) + \
                  0.7 * (Categorical(p=[0.5, 0.5], scope=1) * Categorical(p=[0.6, 0.4], scope=2)))) \
          + 0.6 * (Categorical(p=[0.2, 0.8], scope=0) * \
                   Categorical(p=[0.3, 0.7], scope=1) * \
                   Categorical(p=[0.4, 0.6], scope=2))

    return spn


def to_str():
    spn = create_SPN()
    spn_marg = marginalize()

    from spn.io.Text import spn_to_str_equation

    print(spn_to_str_equation(spn))
    print(spn_to_str_equation(spn_marg))


def plot():
    spn = create_SPN()
    spn_marg = marginalize()

    from spn.io.Graphics import plot_spn

    plot_spn(spn, 'basicspn.png')
    plot_spn(spn_marg, 'marginalspn.png')


def marginalize():
    spn = create_SPN()

    from spn.algorithms.Marginalization import marginalize

    spn_marg = marginalize(spn, [1, 2])

    return spn_marg


def inference():
    import numpy as np

    spn = create_SPN()
    spn_marg = marginalize()

    test_data = np.array([1.0, 0.0, 1.0]).reshape(-1, 3)

    from spn.algorithms.Inference import log_likelihood

    ll = log_likelihood(spn, test_data)
    print("python ll", ll, np.exp(ll))

    llm = log_likelihood(spn_marg, test_data)

    print("python ll spn_marg", llm, np.exp(llm))

    test_data2 = np.array([np.nan, 0.0, 1.0]).reshape(-1, 3)
    llom = log_likelihood(spn, test_data2)
    print("python ll spn with nan", llom, np.exp(llom))


def tensorflow():
    import numpy as np

    spn = create_SPN()

    test_data = np.array([1.0, 0.0, 1.0]).reshape(-1, 3)

    from spn.gpu.TensorFlow import eval_tf
    lltf = eval_tf(spn, test_data)
    print("tensorflow ll", lltf, np.exp(lltf))

    from spn.algorithms.Inference import log_likelihood
    from spn.gpu.TensorFlow import optimize_tf
    optimized_spn = optimize_tf(spn, test_data)
    lloptimized = log_likelihood(optimized_spn, test_data)
    print("tensorflow optimized ll", lloptimized, np.exp(lloptimized))


def valid():
    spn = create_SPN()
    spn_marg = marginalize()
    from spn.algorithms.Validity import is_valid
    print(is_valid(spn))
    print(is_valid(spn_marg))


def stats():
    spn = create_SPN()
    from spn.algorithms.Statistics import get_structure_stats
    print(get_structure_stats(spn))


def sample():
    spn = create_SPN()
    import numpy as np

    from numpy.random.mtrand import RandomState
    from spn.algorithms.Sampling import sample_instances
    print(sample_instances(spn, np.array([np.nan, 0, 0] * 5).reshape(-1, 3), RandomState(123)))
    print(sample_instances(spn, np.array([np.nan, np.nan, np.nan] * 5).reshape(-1, 3), RandomState(123)))


def classification():
    import numpy as np
    np.random.seed(123)
    train_data = np.c_[np.r_[np.random.normal(5, 1, (500, 2)), np.random.normal(10, 1, (500, 2))],
                       np.r_[np.zeros((500, 1)), np.ones((500, 1))]]

    centers = [[5, 5], [10, 10]]

    import matplotlib.pyplot as plt
    colors = ['#bda36b', '#7aaab4']
    plt.figure()
    # plt.hold(True)
    for k, col in zip(range(2), colors):
        my_members = train_data[:, 2] == k
        plt.plot(train_data[my_members, 0], train_data[my_members, 1], 'w', markerfacecolor=col, marker='.')
        plt.plot(centers[k][0], centers[k][1], 'o', markerfacecolor=col, markeredgecolor='k', markersize=6)
    plt.title('Training Data')
    plt.grid(True)
    plt.savefig("classification_training_data.png", bbox_inches='tight', pad_inches=0)

    from spn.algorithms.LearningWrappers import learn_parametric, learn_classifier
    from spn.structure.leaves.parametric.Parametric import Categorical, Gaussian
    from spn.structure.Base import Context
    spn_classification = learn_classifier(train_data,
                                          Context(parametric_types=[Gaussian, Gaussian, Categorical]).add_domains(
                                              train_data),
                                          learn_parametric, 2)

    test_classification = np.array([3.0, 4.0, np.nan, 12.0, 18.0, np.nan]).reshape(-1, 3)
    print(test_classification)
    from spn.algorithms.MPE import mpe
    print(mpe(spn_classification, test_classification))


def extend():
    import numpy as np
    from spn.structure.leaves.parametric.Parametric import Leaf

    class Pareto(Leaf):
        def __init__(self, a, scope=None):
            Leaf.__init__(self, scope=scope)
            self.a = a

    def pareto_likelihood(node, data=None, dtype=np.float64):
        probs = np.ones((data.shape[0], 1), dtype=dtype)
        from scipy.stats import pareto
        probs[:] = pareto.pdf(data[:, node.scope], node.a)
        return probs

    from spn.algorithms.Inference import add_node_likelihood

    add_node_likelihood(Pareto, pareto_likelihood)

    spn = 0.3 * Pareto(2.0, scope=0) + 0.7 * Pareto(3.0, scope=0)

    from spn.algorithms.Inference import log_likelihood

    print("pareto", log_likelihood(spn, np.array([1.5]).reshape(-1, 1)))


def learn_from_data():
    from spn.algorithms.LearningWrappers import learn_piecewise_from_data
    spn, data_dictionary = learn_piecewise_from_data('src/DeepNotebooks/example_data/iris')
    from spn.algorithms.Statistics import get_structure_stats
    print(get_structure_stats(spn))
    from spn.io.Text import spn_to_str_equation
    print(spn_to_str_equation(spn))


def learn_MSPN():
    import numpy as np

    np.random.seed(123)

    a = np.random.randint(2, size=1000).reshape(-1, 1)
    b = np.random.randint(3, size=1000).reshape(-1, 1)
    c = np.r_[np.random.normal(10, 5, (300, 1)), np.random.normal(20, 10, (700, 1))]
    d = 5 * a + 3 * b + c
    train_data = np.c_[a, b, c, d]

    from spn.structure.Base import Context
    from spn.structure.StatisticalTypes import MetaType

    ds_context = Context(meta_types=[MetaType.DISCRETE, MetaType.DISCRETE, MetaType.REAL, MetaType.REAL]).add_domains(
        train_data)

    from spn.algorithms.LearningWrappers import learn_mspn

    mspn = learn_mspn(train_data, ds_context, min_instances_slice=20)

    from spn.algorithms.Statistics import get_structure_stats
    print(get_structure_stats(mspn))


def learn_PSPN():
    import numpy as np

    np.random.seed(123)

    a = np.random.randint(2, size=1000).reshape(-1, 1)
    b = np.random.randint(3, size=1000).reshape(-1, 1)
    c = np.r_[np.random.normal(10, 5, (300, 1)), np.random.normal(20, 10, (700, 1))]
    d = 5 * a + 3 * b + c
    train_data = np.c_[a, b, c, d]

    from spn.structure.Base import Context
    from spn.structure.leaves.parametric.Parametric import Categorical, Gaussian

    ds_context = Context(parametric_types=[Categorical, Categorical, Gaussian, Gaussian]).add_domains(train_data)

    from spn.algorithms.LearningWrappers import learn_parametric

    spn = learn_parametric(train_data, ds_context, min_instances_slice=20)

    from spn.algorithms.Statistics import get_structure_stats
    print(get_structure_stats(spn))

def condition():
    import numpy as np
    from spn.algorithms.LearningWrappers import learn_piecewise_from_data
    from spn.algorithms.Condition import condition
    from spn.algorithms.Marginalization import marginalize
    from spn.algorithms.MPE import mpe
    spn, data_dictionary = learn_piecewise_from_data('src/DeepNotebooks/example_data/iris', min_instances=10, independence_threshold=0.1)
    condition_evidence = np.array([[np.nan, np.nan, np.nan, np.nan, 0]])
    test_data = mpe(spn, condition_evidence)
    new_spn = condition(spn, condition_evidence)
    marg_spn = marginalize(spn, {4})
    print(new_spn)
    from spn.algorithms.Inference import likelihood
    print(likelihood(spn, test_data)/likelihood(marg_spn, condition_evidence))
    print(likelihood(new_spn, test_data))



if __name__ == '__main__':
    print('create_SPN')
    learn_PSPN()
    learn_MSPN()
    create_SPN()
    print('to_string')
    to_str()
    print('plot')
    plot()
    print('inference')
    inference()
<<<<<<< HEAD
    # print('tensorflow')
    # tensorflow()
    print('valid')
=======
    #tensorflow()
>>>>>>> c42e2c7e
    valid()
    print('stats')
    stats()
    print('sample')
    sample()
    print('classification')
    classification()
    print('extend')
    extend()
    print('learn from data')
    learn_from_data()
    print('conditional')
    condition()<|MERGE_RESOLUTION|>--- conflicted
+++ resolved
@@ -62,7 +62,6 @@
     print("python ll", ll, np.exp(ll))
 
     llm = log_likelihood(spn_marg, test_data)
-
     print("python ll spn_marg", llm, np.exp(llm))
 
     test_data2 = np.array([np.nan, 0.0, 1.0]).reshape(-1, 3)
@@ -172,15 +171,6 @@
     print("pareto", log_likelihood(spn, np.array([1.5]).reshape(-1, 1)))
 
 
-def learn_from_data():
-    from spn.algorithms.LearningWrappers import learn_piecewise_from_data
-    spn, data_dictionary = learn_piecewise_from_data('src/DeepNotebooks/example_data/iris')
-    from spn.algorithms.Statistics import get_structure_stats
-    print(get_structure_stats(spn))
-    from spn.io.Text import spn_to_str_equation
-    print(spn_to_str_equation(spn))
-
-
 def learn_MSPN():
     import numpy as np
 
@@ -205,7 +195,6 @@
     from spn.algorithms.Statistics import get_structure_stats
     print(get_structure_stats(mspn))
 
-
 def learn_PSPN():
     import numpy as np
 
@@ -229,52 +218,17 @@
     from spn.algorithms.Statistics import get_structure_stats
     print(get_structure_stats(spn))
 
-def condition():
-    import numpy as np
-    from spn.algorithms.LearningWrappers import learn_piecewise_from_data
-    from spn.algorithms.Condition import condition
-    from spn.algorithms.Marginalization import marginalize
-    from spn.algorithms.MPE import mpe
-    spn, data_dictionary = learn_piecewise_from_data('src/DeepNotebooks/example_data/iris', min_instances=10, independence_threshold=0.1)
-    condition_evidence = np.array([[np.nan, np.nan, np.nan, np.nan, 0]])
-    test_data = mpe(spn, condition_evidence)
-    new_spn = condition(spn, condition_evidence)
-    marg_spn = marginalize(spn, {4})
-    print(new_spn)
-    from spn.algorithms.Inference import likelihood
-    print(likelihood(spn, test_data)/likelihood(marg_spn, condition_evidence))
-    print(likelihood(new_spn, test_data))
-
-
 
 if __name__ == '__main__':
-    print('create_SPN')
     learn_PSPN()
     learn_MSPN()
     create_SPN()
-    print('to_string')
     to_str()
-    print('plot')
     plot()
-    print('inference')
     inference()
-<<<<<<< HEAD
-    # print('tensorflow')
-    # tensorflow()
-    print('valid')
-=======
     #tensorflow()
->>>>>>> c42e2c7e
     valid()
-    print('stats')
     stats()
-    print('sample')
     sample()
-    print('classification')
     classification()
-    print('extend')
-    extend()
-    print('learn from data')
-    learn_from_data()
-    print('conditional')
-    condition()+    extend()