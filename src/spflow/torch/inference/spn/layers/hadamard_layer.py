--- conflicted
+++ resolved
@@ -44,15 +44,8 @@
     # initialize dispatch context
     dispatch_ctx = init_default_dispatch_context(dispatch_ctx)
 
-<<<<<<< HEAD
     children = list(partition_layer.chs)
-    partitions = np.split(
-        children, np.cumsum(partition_layer.modules_per_partition[:-1])
-    )
-=======
-    children = list(partition_layer.children())
     partitions = np.split(children, np.cumsum(partition_layer.modules_per_partition[:-1]))
->>>>>>> 53b8a878
 
     # compute child log-likelihoods
     partition_lls = [
