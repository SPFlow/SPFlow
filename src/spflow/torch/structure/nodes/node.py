--- conflicted
+++ resolved
@@ -13,10 +13,7 @@
 import torch.nn as nn
 
 from spflow.torch.structure.module import TorchModule
-<<<<<<< HEAD
-from spflow.python.structure.nodes.node import INode, ISumNode, IProductNode, ILeafNode
-=======
-from spflow.base.structure.nodes.node import Node, ISumNode, IProductNode, ILeafNode
+from spflow.base.structure.nodes.node import INode, ISumNode, IProductNode, ILeafNode
 
 
 def proj_convex_to_real(x: torch.Tensor) -> torch.Tensor:
@@ -26,7 +23,6 @@
 
 def proj_real_to_convex(x: torch.Tensor) -> torch.Tensor:
     return torch.nn.functional.softmax(x, dim=-1)
->>>>>>> a398f5e2
 
 
 class TorchNode(TorchModule):
