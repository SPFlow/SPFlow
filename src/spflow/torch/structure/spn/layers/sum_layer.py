"""Contains SPN-like sum layer for SPFlow in the ``torch`` backend.
"""
from copy import deepcopy
from typing import Iterable, List, Optional, Union

import numpy as np
import torch

from spflow.base.structure.spn.layers.sum_layer import SumLayer as BaseSumLayer
from spflow.meta.data.scope import Scope
from spflow.meta.dispatch.dispatch import dispatch
from spflow.meta.dispatch.dispatch_context import (
    DispatchContext,
    init_default_dispatch_context,
)
from spflow.torch.structure.module import Module
from spflow.torch.structure.spn.nodes.sum_node import (
    proj_convex_to_real,
    proj_real_to_convex,
)


class SumLayer(Module):
    r"""Layer representing multiple SPN-like sum nodes over all children in the 'base' backend.

    Represents multiple convex combinations of its children over the same scope.
    Internally, the weights are represented as unbounded parameters that are projected onto convex combination for each node, representing the actual weights.

    Methods:
        children():
            Iterator over all modules that are children to the module in a directed graph.

    Attributes:
        weights_aux:
            Two-dimensional PyTorch tensor containing weights for each input and node.
            Each row corresponds to a node.
        weights:
            Two-dimensional PyTorch tensor containing non-negative weights for each input and node, summing up to one (projected from 'weights_aux').
            Each row corresponds to a node.
        n_out:
            Integer indicating the number of outputs. Equal to the number of nodes represented by the layer.
        scopes_out:
            List of scopes representing the output scopes.
    """

    def __init__(
        self,
        n_nodes: int,
        children: List[Module],
        weights: Optional[Union[np.ndarray, torch.Tensor, List[List[float]], List[float]]] = None,
        **kwargs,
    ) -> None:
        r"""Initializes ``SumLayer`` object.

        Args:
            n_nodes:
                Integer specifying the number of nodes the layer should represent.
            children:
                Non-empty list of modules that are children to the layer.
                The output scopes for all child modules need to be equal.
            weights:
                Optional list of floats, list of lists of floats, one- to two-dimensional NumPy array or two-dimensional
                PyTorch tensor containing non-negative weights. There should be weights for each of the node and inputs.
                Each row corresponds to a sum node and values should sum up to one. If it is a list of floats, a one-dimensional
                NumPy array or a one-dimensonal PyTorch tensor, the same weights are reused for all sum nodes.
                Defaults to 'None' in which case weights are initialized to random weights in (0,1) and normalized per row.

        Raises:
            ValueError: Invalid arguments.
        """
        if n_nodes < 1:
            raise ValueError("Number of nodes for 'SumLayer' must be greater of equal to 1.")

        if not children:
            raise ValueError("'SumLayer' requires at least one child to be specified.")

        super().__init__(children=children, **kwargs)

        self._n_out = n_nodes
        self.n_in = sum(child.n_out for child in self.chs)

        # parse weights
        if weights is None:
            weights = torch.rand(self.n_out, self.n_in) + 1e-08  # avoid zeros
            weights /= weights.sum(dim=-1, keepdims=True)

        # register auxiliary parameters for weights as torch parameters
        self.weights_aux = torch.nn.Parameter()
        # initialize weights
        self.weights = weights

        # compute scope
        scope = None

        for child in children:
            for s in child.scopes_out:
                if scope is None:
                    scope = s
                else:
                    if not scope.equal_query(s):
                        raise ValueError(f"'SumLayer' requires child scopes to have the same query variables.")

                scope = scope.join(s)

        self.scope = scope

    @property
    def n_out(self) -> int:
        """Returns the number of outputs for this module. Equal to the number of nodes represented by the layer."""
        return self._n_out

    @property
    def scopes_out(self) -> List[Scope]:
        """Returns the output scopes this layer represents."""
        return [self.scope for _ in range(self.n_out)]

    @property
    def weights(self) -> np.ndarray:
        """Returns the weights of all nodes as a two-dimensional PyTorch tensor."""
        # project auxiliary weights onto weights that sum up to one
        return proj_real_to_convex(self.weights_aux)

    @weights.setter
    def weights(
        self,
        values: Union[np.ndarray, torch.Tensor, List[List[float]], List[float]],
    ) -> None:
        """Sets the weights of all nodes to specified values.

        Args:
            values:
                List of floats, list of lists of floats, one- to two-dimensional NumPy array or two-dimensional
                PyTorch tensor containing non-negative weights. There should be weights for each of the node and inputs.
                Each row corresponds to a sum node and values should sum up to one. If it is a list of floats, a one-dimensional
                NumPy array or a one-dimensonal PyTorch tensor, the same weights are reused for all sum nodes.
                Defaults to 'None' in which case weights are initialized to random weights in (0,1) and normalized per row.

        Raises:
            ValueError: Invalid values.
        """
        if isinstance(values, list) or isinstance(values, np.ndarray):
            values = torch.tensor(values).type(torch.get_default_dtype())
        if values.ndim != 1 and values.ndim != 2:
            raise ValueError(
                f"Torch tensor of weight values for 'SumLayer' is expected to be one- or two-dimensional, but is {values.ndim}-dimensional."
            )
        if not torch.all(values > 0):
            raise ValueError("Weights for 'SumLayer' must be all positive.")
        if not torch.allclose(values.sum(dim=-1), torch.tensor(1.0)):
            raise ValueError("Weights for 'SumLayer' must sum up to one in last dimension.")
        if not (values.shape[-1] == self.n_in):
            raise ValueError(
                "Number of weights for 'SumLayer' in last dimension does not match total number of child outputs."
            )

        # same weights for all sum nodes
        if values.ndim == 1:
            self.weights_aux.data = proj_convex_to_real(values.repeat((self.n_out, 1)).clone())
        if values.ndim == 2:
            # same weights for all sum nodes
            if values.shape[0] == 1:
                self.weights_aux.data = proj_convex_to_real(values.repeat((self.n_out, 1)).clone())
            # different weights for all sum nodes
            elif values.shape[0] == self.n_out:
                self.weights_aux.data = proj_convex_to_real(values.clone())
            # incorrect number of specified weights
            else:
                raise ValueError(
                    f"Incorrect number of weights for 'SumLayer'. Size of first dimension must be either 1 or {self.n_out}, but is {values.shape[0]}."
                )


@dispatch(memoize=True)  # type: ignore
def marginalize(
    layer: SumLayer,
    marg_rvs: Iterable[int],
    prune: bool = True,
    dispatch_ctx: Optional[DispatchContext] = None,
) -> Union[None, SumLayer]:
    """Structural marginalization for SPN-like sum layer objects in the ``torch`` backend.

    Structurally marginalizes the specified layer module.
    If the layer's scope contains non of the random variables to marginalize, then the layer is returned unaltered.
    If the layer's scope is fully marginalized over, then None is returned.
    If the layer's scope is partially marginalized over, then a new sum layer over the marginalized child modules is returned.

    Args:
        layer:
            Layer module to marginalize.
        marg_rvs:
            Iterable of integers representing the indices of the random variables to marginalize.
        prune:
            Boolean indicating whether or not to prune nodes and modules where possible.
            Has no effect here. Defaults to True.
        dispatch_ctx:
            Optional dispatch context.

    Returns:
        (Marginalized) sum layer or None if it is completely marginalized.
    """
    # initialize dispatch context
    dispatch_ctx = init_default_dispatch_context(dispatch_ctx)

    # compute node scope (node only has single output)
    layer_scope = layer.scope

    mutual_rvs = set(layer_scope.query).intersection(set(marg_rvs))

    # node scope is being fully marginalized
    if len(mutual_rvs) == len(layer_scope.query):
        return None
    # node scope is being partially marginalized
    elif mutual_rvs:
        # TODO: pruning
        marg_children = []

        # marginalize child modules
<<<<<<< HEAD
        for child in layer.chs:
            marg_child = marginalize(
                child, marg_rvs, prune=prune, dispatch_ctx=dispatch_ctx
            )
=======
        for child in layer.children():
            marg_child = marginalize(child, marg_rvs, prune=prune, dispatch_ctx=dispatch_ctx)
>>>>>>> 53b8a878

            # if marginalized child is not None
            if marg_child:
                marg_children.append(marg_child)

        return SumLayer(n_nodes=layer.n_out, children=marg_children, weights=layer.weights)
    else:
        return deepcopy(layer)


@dispatch(memoize=True)  # type: ignore
def toBase(sum_layer: SumLayer, dispatch_ctx: Optional[DispatchContext] = None) -> BaseSumLayer:
    """Conversion for ``SumLayer`` from ``torch`` backend to ``base`` backend.

    Args:
        sum_layer:
            Layer to be converted.
        dispatch_ctx:
            Dispatch context.
    """
    dispatch_ctx = init_default_dispatch_context(dispatch_ctx)
    return BaseSumLayer(
        n_nodes=sum_layer.n_out,
<<<<<<< HEAD
        children=[
            toBase(child, dispatch_ctx=dispatch_ctx)
            for child in sum_layer.chs
        ],
=======
        children=[toBase(child, dispatch_ctx=dispatch_ctx) for child in sum_layer.children()],
>>>>>>> 53b8a878
        weights=sum_layer.weights.detach().cpu().numpy(),
    )


@dispatch(memoize=True)  # type: ignore
def toTorch(sum_layer: BaseSumLayer, dispatch_ctx: Optional[DispatchContext] = None) -> SumLayer:
    """Conversion for ``SumLayer`` from ``base`` backend to ``torch`` backend.

    Args:
        sum_layer:
            Layer to be converted.
        dispatch_ctx:
            Dispatch context.
    """
    dispatch_ctx = init_default_dispatch_context(dispatch_ctx)
    return SumLayer(
        n_nodes=sum_layer.n_out,
        children=[toTorch(child, dispatch_ctx=dispatch_ctx) for child in sum_layer.children],
        weights=sum_layer.weights,
    )<|MERGE_RESOLUTION|>--- conflicted
+++ resolved
@@ -215,15 +215,8 @@
         marg_children = []
 
         # marginalize child modules
-<<<<<<< HEAD
         for child in layer.chs:
-            marg_child = marginalize(
-                child, marg_rvs, prune=prune, dispatch_ctx=dispatch_ctx
-            )
-=======
-        for child in layer.children():
             marg_child = marginalize(child, marg_rvs, prune=prune, dispatch_ctx=dispatch_ctx)
->>>>>>> 53b8a878
 
             # if marginalized child is not None
             if marg_child:
@@ -247,14 +240,7 @@
     dispatch_ctx = init_default_dispatch_context(dispatch_ctx)
     return BaseSumLayer(
         n_nodes=sum_layer.n_out,
-<<<<<<< HEAD
-        children=[
-            toBase(child, dispatch_ctx=dispatch_ctx)
-            for child in sum_layer.chs
-        ],
-=======
-        children=[toBase(child, dispatch_ctx=dispatch_ctx) for child in sum_layer.children()],
->>>>>>> 53b8a878
+        children=[toBase(child, dispatch_ctx=dispatch_ctx) for child in sum_layer.chs],
         weights=sum_layer.weights.detach().cpu().numpy(),
     )
 
