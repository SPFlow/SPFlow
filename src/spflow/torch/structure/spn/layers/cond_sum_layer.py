--- conflicted
+++ resolved
@@ -264,15 +264,8 @@
         marg_children = []
 
         # marginalize child modules
-<<<<<<< HEAD
         for child in layer.chs:
-            marg_child = marginalize(
-                child, marg_rvs, prune=prune, dispatch_ctx=dispatch_ctx
-            )
-=======
-        for child in layer.children():
             marg_child = marginalize(child, marg_rvs, prune=prune, dispatch_ctx=dispatch_ctx)
->>>>>>> 53b8a878
 
             # if marginalized child is not None
             if marg_child:
@@ -296,14 +289,7 @@
     dispatch_ctx = init_default_dispatch_context(dispatch_ctx)
     return BaseCondSumLayer(
         n_nodes=sum_layer.n_out,
-<<<<<<< HEAD
-        children=[
-            toBase(child, dispatch_ctx=dispatch_ctx)
-            for child in sum_layer.chs
-        ],
-=======
-        children=[toBase(child, dispatch_ctx=dispatch_ctx) for child in sum_layer.children()],
->>>>>>> 53b8a878
+        children=[toBase(child, dispatch_ctx=dispatch_ctx) for child in sum_layer.chs],
     )
 
 
