--- conflicted
+++ resolved
@@ -167,15 +167,8 @@
     elif mutual_rvs:
         marg_partitions = []
 
-<<<<<<< HEAD
         children = list(layer.chs)
-        partitions = np.split(
-            children, np.cumsum(layer.modules_per_partition[:-1])
-        )
-=======
-        children = list(layer.children())
         partitions = np.split(children, np.cumsum(layer.modules_per_partition[:-1]))
->>>>>>> fa466e6a
 
         for partition_scope, partition_children in zip(layer.partition_scopes, partitions):
             partition_children = partition_children.tolist()
@@ -226,15 +219,8 @@
     """
     dispatch_ctx = init_default_dispatch_context(dispatch_ctx)
 
-<<<<<<< HEAD
     children = list(partition_layer.chs)
-    partitions = np.split(
-        children, np.cumsum(partition_layer.modules_per_partition[:-1])
-    )
-=======
-    children = list(partition_layer.children())
     partitions = np.split(children, np.cumsum(partition_layer.modules_per_partition[:-1]))
->>>>>>> fa466e6a
 
     return BasePartitionLayer(
         child_partitions=[[toBase(child, dispatch_ctx=dispatch_ctx) for child in partition] for partition in partitions]
