--- conflicted
+++ resolved
@@ -191,15 +191,8 @@
         marg_children = []
 
         # marginalize child modules
-<<<<<<< HEAD
         for child in sum_node.chs:
-            marg_child = marginalize(
-                child, marg_rvs, prune=prune, dispatch_ctx=dispatch_ctx
-            )
-=======
-        for child in sum_node.children():
             marg_child = marginalize(child, marg_rvs, prune=prune, dispatch_ctx=dispatch_ctx)
->>>>>>> fa466e6a
 
             # if marginalized child is not None
             if marg_child:
@@ -221,16 +214,7 @@
             Dispatch context.
     """
     dispatch_ctx = init_default_dispatch_context(dispatch_ctx)
-<<<<<<< HEAD
-    return BaseCondSumNode(
-        children=[
-            toBase(child, dispatch_ctx=dispatch_ctx)
-            for child in sum_node.chs
-        ]
-    )
-=======
-    return BaseCondSumNode(children=[toBase(child, dispatch_ctx=dispatch_ctx) for child in sum_node.children()])
->>>>>>> fa466e6a
+    return BaseCondSumNode(children=[toBase(child, dispatch_ctx=dispatch_ctx) for child in sum_node.chs])
 
 
 @dispatch(memoize=True)  # type: ignore
@@ -244,4 +228,4 @@
             Dispatch context.
     """
     dispatch_ctx = init_default_dispatch_context(dispatch_ctx)
-    return CondSumNode(children=[toTorch(child, dispatch_ctx=dispatch_ctx) for child in sum_node.children])+    return CondSumNode(children=[toTorch(child, dispatch_ctx=dispatch_ctx) for child in sum_node.chs])