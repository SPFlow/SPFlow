"""Contains the SPFlow architecture for Random and Tensorized Sum-Product Networks (RAT-SPNs) in the ``torch`` backend.
"""
from typing import Iterable, List, Optional, Union

from spflow.base.structure.spn.rat.rat_spn import RatSPN as BaseRatSPN
from spflow.base.structure.spn.rat.region_graph import Partition, Region, RegionGraph
from spflow.meta.data.feature_context import FeatureContext
from spflow.meta.data.scope import Scope
from spflow.meta.dispatch.dispatch import dispatch
from spflow.meta.dispatch.dispatch_context import (
    DispatchContext,
    init_default_dispatch_context,
)
from spflow.torch.structure.autoleaf import AutoLeaf
from spflow.torch.structure.module import Module
from spflow.torch.structure.spn.layers.cond_sum_layer import CondSumLayer, marginalize
from spflow.torch.structure.spn.layers.hadamard_layer import HadamardLayer, marginalize
from spflow.torch.structure.spn.layers.partition_layer import (
    PartitionLayer,
    marginalize,
)
from spflow.torch.structure.spn.layers.sum_layer import SumLayer, marginalize
from spflow.torch.structure.spn.nodes.cond_sum_node import CondSumNode, marginalize
from spflow.torch.structure.spn.nodes.sum_node import SumNode, marginalize


class RatSPN(Module):
    r"""Module architecture for Random and Tensorized Sum-Product Networks (RAT-SPNs) in the ``torch`` backend.

    Constructs a RAT-SPN from a specified ``RegionGraph`` instance.
    For details see (Peharz et al., 2020): "Random Sum-Product Networks: A Simple and Effective Approach to Probabilistic Deep Learning".

    Attributes:
        n_root_nodes:
            Integer specifying the number of sum nodes in the root region (C in the original paper).
        n_region_nodes:
            Integer specifying the number of sum nodes in each (non-root) region (S in the original paper).
        n_leaf_ndoes:
            Integer specifying the number of leaf nodes in each leaf region (I in the original paper).
        root_node:
            SPN-like sum node that represents the root of the model.
        root_region:
            SPN-like sum layer that represents the root region of the model.
    """

    def __init__(
        self,
        region_graph: RegionGraph,
        feature_ctx: FeatureContext,
        n_root_nodes: int,
        n_region_nodes: int,
        n_leaf_nodes: int,
    ) -> None:
        super().__init__(children=[])
        r"""Initializer for ``RatSPN`` object.

        Args:
            region_graph:
                ``RegionGraph`` instance to create RAT-SPN architecture from.
            feature_ctx:
                ``FeatureContext`` instance specifying the domains of the scopes.
                Scope must match the region graphs scope.
            n_root_nodes:
                Integer specifying the number of sum nodes in the root region (C in the original paper).
            n_region_nodes:
                Integer specifying the number of sum nodes in each (non-root) region (S in the original paper).
            n_leaf_ndoes:
                Integer specifying the number of leaf nodes in each leaf region (I in the original paper).

        Raises:
            ValueError: Invalid arguments.
        """
        self.n_root_nodes = n_root_nodes
        self.n_region_nodes = n_region_nodes
        self.n_leaf_nodes = n_leaf_nodes

        if n_root_nodes < 1:
            raise ValueError(f"Specified value of 'n_root_nodes' must be at least 1, but is {n_root_nodes}.")
        if n_region_nodes < 1:
            raise ValueError(f"Specified value for 'n_region_nodes' must be at least 1, but is {n_region_nodes}.")
        if n_leaf_nodes < 1:
            raise ValueError(f"Specified value for 'n_leaf_nodes' must be at least 1, but is {n_leaf_nodes}.")

        # create RAT-SPN from region graph
        self.from_region_graph(region_graph, feature_ctx)

    def from_region_graph(
        self,
        region_graph: RegionGraph,
        feature_ctx: FeatureContext,
    ) -> None:
        r"""Function to create explicit RAT-SPN from an abstract region graph.

        Args:
            region_graph:
                ``RegionGraph`` instance to create RAT-SPN architecture from.
            feature_ctx:
                ``FeatureContext`` instance specifying the domains of the scopes.
                Scope must match the region graphs scope.

        Raises:
            ValueError: Invalid arguments.
        """

        def convert_partition(partition: Partition) -> PartitionLayer:

            return PartitionLayer(
                child_partitions=[[convert_region(region, n_nodes=self.n_region_nodes)] for region in partition.regions]
            )

        def convert_region(region: Region, n_nodes: int) -> Union[SumLayer, HadamardLayer, Module]:

            # non-leaf region
            if region.partitions:
                children = [convert_partition(partition) for partition in region.partitions]
                sum_layer = (
                    CondSumLayer(children=children, n_nodes=n_nodes)
                    if region.scope.is_conditional()
                    else SumLayer(children=children, n_nodes=n_nodes)
                )
                return sum_layer
            # leaf region
            else:
                # split leaf scope into univariate ones and combine them element-wise
                if len(region.scope.query) > 1:
                    partition_signatures = [[feature_ctx.select([rv])] * self.n_leaf_nodes for rv in region.scope.query]
                    child_partitions = [[AutoLeaf(signatures)] for signatures in partition_signatures]
                    return HadamardLayer(child_partitions=child_partitions)
                # create univariate leaf region
                elif len(region.scope.query) == 1:
                    signatures = [feature_ctx.select(region.scope.query)] * self.n_leaf_nodes
                    return AutoLeaf(signatures)
                else:
                    raise ValueError(
                        "Query scope for region is empty and cannot be converted into appropriate RAT-SPN layer representation."
                    )

        if feature_ctx.scope != region_graph.scope:
            raise ValueError(
                f"Scope of specified feature context {feature_ctx.scope} does not match scope of specified region graph {region_graph.scope}."
            )

        if region_graph.root_region is not None:
            self.root_region = convert_region(region_graph.root_region, n_nodes=self.n_root_nodes)
            self.root_node = (
                CondSumNode(children=[self.root_region])
                if region_graph.scope.is_conditional()
                else SumNode(children=[self.root_region])
            )
        else:
            self.root_region = None
            self.root_node = None

    @property
    def n_out(self) -> int:
        """Returns the number of outputs for this module. Returns one since RAT-SPNs always have a single output."""
        return 1

    @property
    def scopes_out(self) -> List[Scope]:
        """Returns the output scopes of the RAT-SPN."""
        return self.root_node.scopes_out


@dispatch(memoize=True)  # type: ignore
def marginalize(
    rat_spn: RatSPN,
    marg_rvs: Iterable[int],
    prune: bool = True,
    dispatch_ctx: Optional[DispatchContext] = None,
) -> Union[RatSPN, None]:
    r"""Structural marginalization for ``RatSPN`` objects in the ``torch`` backend.

    Args:
        rat_spn:
           ``RatSPN`` instance to marginalize.
        marg_rvs:
            Iterable of integers representing the indices of the random variables to marginalize.
        prune:
            Boolean indicating whether or not to prune nodes and modules where possible.
            Has no effect here. Defaults to True.
        dispatch_ctx:
            Optional dispatch context.

    Raises:
        (Marginalized) RAT-SPN or None (if completely maginalized over).
    """
    # since root node and root region all have the same scope, both are them are either fully marginalized or neither
    dispatch_ctx = init_default_dispatch_context(dispatch_ctx)

    marg_root_node = marginalize(rat_spn.root_node, marg_rvs, prune=False, dispatch_ctx=dispatch_ctx)

    if marg_root_node is None:
        return None
    else:
        # initialize new empty RAT-SPN
        marg_rat = RatSPN(
            RegionGraph(),
            n_root_nodes=rat_spn.n_root_nodes,
            n_region_nodes=rat_spn.n_region_nodes,
            n_leaf_nodes=rat_spn.n_leaf_nodes,
        )
        marg_rat.root_node = marg_root_node
        marg_rat.root_region = marg_root_node.children[0]

        return marg_rat


@dispatch(memoize=True)  # type: ignore
def toBase(rat_spn: RatSPN, dispatch_ctx: Optional[DispatchContext] = None) -> BaseRatSPN:
    r"""Conversion for ``RatSPN`` from ``torch`` backend to ``base`` backend.

    Args:
        sum_node:
            Sum node to be converted.
        dispatch_ctx:
            Optional dispatch context.
    """
    dispatch_ctx = init_default_dispatch_context(dispatch_ctx)

    # create RAT-SPN in base backend (using empty region graph)
    base_rat_spn = BaseRatSPN(
        RegionGraph(),
        feature_ctx=FeatureContext(Scope()),
        n_root_nodes=rat_spn.n_root_nodes,
        n_region_nodes=rat_spn.n_region_nodes,
        n_leaf_nodes=rat_spn.n_leaf_nodes,
    )

    # replace actual module graph
    base_rat_spn.root_node = toBase(rat_spn.root_node, dispatch_ctx=dispatch_ctx)
    # set root region
    base_rat_spn.root_region = base_rat_spn.root_node.children[0]

    return base_rat_spn


@dispatch(memoize=True)  # type: ignore
def toTorch(rat_spn: BaseRatSPN, dispatch_ctx: Optional[DispatchContext] = None) -> RatSPN:
    r"""Conversion for ``RatSPN`` from ``base`` backend to ``torch`` backend.

    Args:
        sum_node:
            Sum node to be converted.
        dispatch_ctx:
            Optional dispatch context.
    """
    dispatch_ctx = init_default_dispatch_context(dispatch_ctx)

    # create RAT-SPN in base backend (using empty region graph)
    torch_rat_spn = RatSPN(
        RegionGraph(),
        feature_ctx=FeatureContext(Scope()),
        n_root_nodes=rat_spn.n_root_nodes,
        n_region_nodes=rat_spn.n_region_nodes,
        n_leaf_nodes=rat_spn.n_leaf_nodes,
    )

    # replace actual module graph
<<<<<<< HEAD
    torch_rat_spn.root_node = toTorch(
        rat_spn.root_node, dispatch_ctx=dispatch_ctx
    )
    # set root region (root node only has a single region, therefore index root_node.chs[0])
    torch_rat_spn.root_region = torch_rat_spn.root_node.chs[0]
=======
    torch_rat_spn.root_node = toTorch(rat_spn.root_node, dispatch_ctx=dispatch_ctx)
    # set root region
    torch_rat_spn.root_region = next(torch_rat_spn.root_node.children())
>>>>>>> 53b8a878

    return torch_rat_spn<|MERGE_RESOLUTION|>--- conflicted
+++ resolved
@@ -257,16 +257,9 @@
     )
 
     # replace actual module graph
-<<<<<<< HEAD
-    torch_rat_spn.root_node = toTorch(
-        rat_spn.root_node, dispatch_ctx=dispatch_ctx
-    )
+    torch_rat_spn.root_node = toTorch(rat_spn.root_node, dispatch_ctx=dispatch_ctx)
+
     # set root region (root node only has a single region, therefore index root_node.chs[0])
     torch_rat_spn.root_region = torch_rat_spn.root_node.chs[0]
-=======
-    torch_rat_spn.root_node = toTorch(rat_spn.root_node, dispatch_ctx=dispatch_ctx)
-    # set root region
-    torch_rat_spn.root_region = next(torch_rat_spn.root_node.children())
->>>>>>> 53b8a878
 
     return torch_rat_spn