--- conflicted
+++ resolved
@@ -198,13 +198,7 @@
         # check resulting graph
         self.assertTrue(isinstance(spn, ProductNode))
         # children of product node should be leaves since scope is originally multivariate and no partitioning/clustering occurs
-<<<<<<< HEAD
-        self.assertTrue(
-            all([isinstance(child, Gaussian) for child in spn.chs])
-        )
-=======
-        self.assertTrue(all([isinstance(child, Gaussian) for child in spn.children()]))
->>>>>>> fa466e6a
+        self.assertTrue(all([isinstance(child, Gaussian) for child in spn.chs]))
 
     def test_learn_spn_2(self):
 
@@ -235,37 +229,12 @@
         partition_1, partition_2 = list(spn.chs)
         # partition 1
         self.assertTrue(isinstance(partition_1, SumNode))
-<<<<<<< HEAD
-        partition_1_clustering_1, partition_1_clustering_2 = list(
-            partition_1.chs
-        )
+        partition_1_clustering_1, partition_1_clustering_2 = list(partition_1.chs)
         # children of both clusterings should be product nodes since this partition is originally multivariate
         self.assertTrue(isinstance(partition_1_clustering_1, ProductNode))
-        self.assertTrue(
-            all(
-                [
-                    isinstance(child, Gaussian)
-                    for child in partition_1_clustering_1.chs
-                ]
-            )
-        )
+        self.assertTrue(all([isinstance(child, Gaussian) for child in partition_1_clustering_1.chs]))
         self.assertTrue(isinstance(partition_1_clustering_1, ProductNode))
-        self.assertTrue(
-            all(
-                [
-                    isinstance(child, Gaussian)
-                    for child in partition_1_clustering_2.chs
-                ]
-            )
-        )
-=======
-        partition_1_clustering_1, partition_1_clustering_2 = list(partition_1.children())
-        # children of both clusterings should be product nodes since this partition is originally multivariate
-        self.assertTrue(isinstance(partition_1_clustering_1, ProductNode))
-        self.assertTrue(all([isinstance(child, Gaussian) for child in partition_1_clustering_1.children()]))
-        self.assertTrue(isinstance(partition_1_clustering_1, ProductNode))
-        self.assertTrue(all([isinstance(child, Gaussian) for child in partition_1_clustering_2.children()]))
->>>>>>> fa466e6a
+        self.assertTrue(all([isinstance(child, Gaussian) for child in partition_1_clustering_2.chs]))
         # partition 2
         self.assertTrue(isinstance(partition_2, Gaussian))
 
@@ -297,18 +266,7 @@
         partition_1, partition_2 = list(spn.chs)
         # partition 1
         self.assertTrue(isinstance(partition_1, ProductNode))
-<<<<<<< HEAD
-        self.assertTrue(
-            all(
-                [
-                    isinstance(child, Gaussian)
-                    for child in partition_1.chs
-                ]
-            )
-        )
-=======
-        self.assertTrue(all([isinstance(child, Gaussian) for child in partition_1.children()]))
->>>>>>> fa466e6a
+        self.assertTrue(all([isinstance(child, Gaussian) for child in partition_1.chs]))
         # partition 2
         self.assertTrue(isinstance(partition_2, Gaussian))
 
@@ -346,29 +304,9 @@
         ) = partition_1.chs
         # children of both clusterings should be product nodes since this partition is originally multivariate
         self.assertTrue(isinstance(partition_1_clustering_1, ProductNode))
-<<<<<<< HEAD
-        self.assertTrue(
-            all(
-                [
-                    isinstance(child, CondGaussian)
-                    for child in partition_1_clustering_1.chs
-                ]
-            )
-        )
+        self.assertTrue(all([isinstance(child, CondGaussian) for child in partition_1_clustering_1.chs]))
         self.assertTrue(isinstance(partition_1_clustering_1, ProductNode))
-        self.assertTrue(
-            all(
-                [
-                    isinstance(child, CondGaussian)
-                    for child in partition_1_clustering_2.chs
-                ]
-            )
-        )
-=======
-        self.assertTrue(all([isinstance(child, CondGaussian) for child in partition_1_clustering_1.children()]))
-        self.assertTrue(isinstance(partition_1_clustering_1, ProductNode))
-        self.assertTrue(all([isinstance(child, CondGaussian) for child in partition_1_clustering_2.children()]))
->>>>>>> fa466e6a
+        self.assertTrue(all([isinstance(child, CondGaussian) for child in partition_1_clustering_2.chs]))
         # partition 2
         self.assertTrue(isinstance(partition_2, CondGaussian))
 
