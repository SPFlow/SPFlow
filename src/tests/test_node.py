--- conflicted
+++ resolved
@@ -1,12 +1,7 @@
 import unittest
 import numpy as np
-<<<<<<< HEAD
-from spflow.python.structure.nodes.node import (
+from spflow.base.structure.nodes.node import (
     INode,
-=======
-from spflow.base.structure.nodes.node import (
-    Node,
->>>>>>> a398f5e2
     ISumNode,
     ILeafNode,
     IProductNode,
