--- conflicted
+++ resolved
@@ -2,16 +2,11 @@
 from spn.algorithms.Inference import log_likelihood
 from spn.algorithms.Marginalization import marginalize
 import numpy as np
-<<<<<<< HEAD
 import collections
 
 
 _node_gradient = {}
-=======
-import logging
 
-logger = logging.getLogger(__name__)
->>>>>>> 1a54e6c6
 
 
 def gradient_backward(spn, lls_per_node):
