'''
Created on March 21, 2018

@author: Alejandro Molina
'''
import numpy as np
from scipy.special import logsumexp

from spn.structure.Base import Product, Sum, Leaf, eval_spn_bottom_up

EPSILON = 0.000000000000001


def compute_likelihood_children(children, data, dtype):
    llchildren = np.zeros((data.shape[0], len(children)), dtype=dtype)

    for i, c in enumerate(children):
        llchildren[:, i] = c[:, 0]

    return llchildren


def prod_log_likelihood(node, children, input_vals, dtype=np.float64):
    llchildren = compute_likelihood_children(children, input_vals, dtype)
    return np.sum(llchildren, axis=1).reshape(-1, 1)


def prod_likelihood(node, children, input_vals, dtype=np.float64):
    llchildren = compute_likelihood_children(children, input_vals, dtype)
    return np.prod(llchildren, axis=1).reshape(-1, 1)


def sum_log_likelihood(node, children, input_vals, dtype=np.float64):
    llchildren = compute_likelihood_children(children, input_vals, dtype)

    assert np.isclose(np.sum(node.weights), 1.0), "unnormalized weights {} for node {}".format(node.weights, node)

    b = np.array(node.weights, dtype=dtype)

    return logsumexp(llchildren, b=b, axis=1).reshape(-1, 1)


def sum_likelihood(node, children, input_vals, dtype=np.float64):
    llchildren = compute_likelihood_children(children, input_vals, dtype)

    assert np.isclose(np.sum(node.weights), 1.0), "unnormalized weights {} for node {}".format(node.weights, node)

    b = np.array(node.weights, dtype=dtype)

    return np.dot(llchildren, b).reshape(-1, 1)


_node_log_likelihood = {Sum: sum_log_likelihood, Product: prod_log_likelihood}
_node_likelihood = {Sum: sum_likelihood, Product: prod_likelihood}


def log_node_likelihood(node, data, **args):
    return np.log(_node_likelihood[type(node)](node, data, **args))


def add_node_likelihood(node_type, lambda_func):
    _node_likelihood[node_type] = lambda_func
    _node_log_likelihood[node_type] = log_node_likelihood


_node_mpe_likelihood = {}


def add_node_mpe_likelihood(node_type, lambda_func):
    _node_mpe_likelihood[node_type] = lambda_func


def likelihood(node, data, dtype=np.float64, node_likelihood=_node_likelihood, lls_matrix=None):
    assert len(data.shape) == 2, "data must be 2D, found: {}".format(data.shape)

    all_results = {}

    def val_funct(node, ll):
        assert ll.shape == (data.shape[0], 1), "node %s result has to match dimensions (N,1)" % (node.id)
        assert not np.all(np.isnan(ll)), "ll is nan %s " % (node.id)

<<<<<<< HEAD
    result = eval_spn(node, node_likelihood, all_results=all_results, input_vals=data, after_eval_function=val_funct,
                      dtype=dtype)
=======
    result = eval_spn_bottom_up(node, node_likelihood, all_results=all_results, input_vals=data, validation_function=val_funct,
                                dtype=dtype)
>>>>>>> b8fab005

    if lls_matrix is not None:
        for n, ll in all_results.items():
            lls_matrix[:, n.id] = ll[:, 0]

    return result


def log_likelihood(node, data, dtype=np.float64, node_log_likelihood=_node_log_likelihood, lls_matrix=None):
    return likelihood(node, data, dtype=dtype, node_likelihood=node_log_likelihood, lls_matrix=lls_matrix)


# TODO: test this function super thorougly


def mpe_likelihood(node, data, log_space=True, dtype=np.float64, context=None, node_mpe_likelihood=_node_mpe_likelihood,
                   lls_matrix=None):
    #
    # for leaves it should be the same, marginalization is being taken into account
    if node_mpe_likelihood is not None:
        t_node = type(node)
        if t_node in node_mpe_likelihood:
            ll = node_mpe_likelihood[t_node](node, data, log_space=log_space, dtype=dtype, context=context,
                                             node_mpe_likelihood=node_mpe_likelihood)
            if lls_matrix is not None:
                assert ll.shape[1] == 1, ll.shape[1]
                lls_matrix[:, node.id] = ll[:, 0]
            return ll

    is_product = isinstance(node, Product)

    is_sum = isinstance(node, Sum)

    # print('nnode id', node.id, is_product, is_sum)

    if not (is_product or is_sum):
        raise Exception('Node type unknown: ' + str(type(node)))

    llchildren = np.zeros((data.shape[0], len(node.children)), dtype=dtype)

    # TODO: parallelize here
    for i, c in enumerate(node.children):
        llchild = mpe_likelihood(c, data, log_space=True, dtype=dtype, context=context,
                                 node_mpe_likelihood=node_mpe_likelihood,
                                 lls_matrix=lls_matrix)
        assert llchild.shape[0] == data.shape[0]
        assert llchild.shape[1] == 1
        llchildren[:, i] = llchild[:, 0]

    if is_product:
        ll = np.sum(llchildren, axis=1).reshape(-1, 1)

        if not log_space:
            ll = np.exp(ll)

    elif is_sum:
        #
        # this actually computes the weighted max
        # b = np.array(node.weights, dtype=dtype)

        # ll = logsumexp(llchildren, b=b, axis=1).reshape(-1, 1)
        w_lls = llchildren + np.log(node.weights)
        # print(node.id, 'WLLs', w_lls, llchildren, np.log(node.weights))
        ll = np.max(w_lls, axis=1, keepdims=True)

        if not log_space:
            ll = np.exp(ll)
    else:
        raise Exception('Node type unknown: ' + str(type(node)))

    assert ll.shape[1] == 1

    if lls_matrix is not None:
        lls_matrix[:, node.id] = ll[:, 0]

    return ll


def conditional_log_likelihood(node_joint, node_marginal, data, log_space=True, dtype=np.float64):
    result = log_likelihood(node_joint, data, dtype) - log_likelihood(node_marginal, data, dtype)
    if log_space:
        return result

    return np.exp(result)<|MERGE_RESOLUTION|>--- conflicted
+++ resolved
@@ -79,13 +79,10 @@
         assert ll.shape == (data.shape[0], 1), "node %s result has to match dimensions (N,1)" % (node.id)
         assert not np.all(np.isnan(ll)), "ll is nan %s " % (node.id)
 
-<<<<<<< HEAD
+    result = eval_spn_bottom_up(node, node_likelihood, all_results=all_results, input_vals=data, validation_function=val_funct,
+                                dtype=dtype)
     result = eval_spn(node, node_likelihood, all_results=all_results, input_vals=data, after_eval_function=val_funct,
                       dtype=dtype)
-=======
-    result = eval_spn_bottom_up(node, node_likelihood, all_results=all_results, input_vals=data, validation_function=val_funct,
-                                dtype=dtype)
->>>>>>> b8fab005
 
     if lls_matrix is not None:
         for n, ll in all_results.items():
