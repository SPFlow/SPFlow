'''
Created on March 20, 2018

@author: Alejandro Molina
'''
import numpy as np
import collections

from spn.structure.StatisticalTypes import Type


class Node(object):
    def __init__(self):
        self.is_leaf = False
        self.id = 0
        self.scope = []
        self.debug = None
        self.full_scope = None

    @property
    def name(self):
        return "%sNode_%s" % (self.__class__.__name__, self.id)

    def __repr__(self):
        if self.debug is not None:
            return self.debug(self)
        return self.name

    def __rmul__(self, weight):
        assert type(weight) == int or type(weight) == float
        self._tmp_weight = weight
        return self

    def __mul__(self, node):
        assert isinstance(node, Node)
        assert len(node.scope) > 0, "right node has no scope"
        assert len(self.scope) > 0, "left node has no scope"
        assert len(set(node.scope).intersection(set(self.scope))) == 0, "children's scope is not disjoint"
        result = Product()
        result.children.append(self)
        result.children.append(node)
        result.scope.extend(self.scope)
        result.scope.extend(node.scope)
        assign_ids(result)
        return result

    def __add__(self, node):
        assert isinstance(node, Node)
        assert hasattr(node, "_tmp_weight"), "right node has no weight"
        assert hasattr(self, "_tmp_weight"), "left node has no weight"
        assert len(node.scope) > 0, "right node has no scope"
        assert len(self.scope) > 0, "left node has no scope"
        assert set(node.scope) == (set(self.scope)), "children's scope are not the same"

        from numpy import isclose
        assert isclose(1.0, self._tmp_weight + node._tmp_weight), \
            "unnormalized weights, maybe trying to add many nodes at the same time?"

        result = Sum()
        result.children.append(self)
        result.weights.append(self._tmp_weight)
        result.children.append(node)
        result.weights.append(node._tmp_weight)
        result.scope.extend(self.scope)
        result._tmp_weight = self._tmp_weight + node._tmp_weight
        assign_ids(result)
        return result

    def set_full_scope(self, scope):
        self.full_scope = scope


class Sum(Node):
    def __init__(self):
        Node.__init__(self)
        self.weights = []
        self.children = []


class Product(Node):
    def __init__(self):
        Node.__init__(self)
        self.children = []


class Leaf(Node):
    def __init__(self, scope=None):
        Node.__init__(self)
        self.is_leaf = True
        if scope is not None:
            if type(scope) == int:
                self.scope.append(scope)
            elif type(scope) == list:
                self.scope.extend(scope)
            else:
                raise Exception("invalid scope type %s " % (type(scope)))


class Context:
    def __init__(self, meta_types=None, domains=None, parametric_types=None, feature_names=None):
        self.meta_types = meta_types
        self.domains = domains
        self.parametric_types = parametric_types
        self.feature_names = None

        if self.meta_types is None and parametric_types is not None:
            self.meta_types = []
            for p in parametric_types:
                self.meta_types.append(p.type.meta_type)

    def get_meta_types_by_scope(self, scopes):
        return [self.meta_types[s] for s in scopes]

    def get_domains_by_scope(self, scopes):
        return [self.domains[s] for s in scopes]

    def add_domains(self, data):
        assert len(data.shape) == 2, "data is not 2D?"
        assert data.shape[1] == len(self.meta_types), "Data columns and metatype size doesn't match"

        from spn.structure.StatisticalTypes import MetaType
        domain = []

        for col in range(data.shape[1]):
            feature_meta_type = self.meta_types[col]
            domain_values = [np.min(data[:, col]), np.max(data[:, col])]

            if feature_meta_type == MetaType.REAL or feature_meta_type == MetaType.BINARY:
                domain.append(domain_values)
            elif feature_meta_type == MetaType.DISCRETE:
                domain.append(np.arange(domain_values[0], domain_values[1] + 1, 1))
            else:
                raise Exception("Unkown MetaType " + str(feature_meta_type))

        self.domains = np.asanyarray(domain)

        return self

    def add_feature_names(self, feature_names):
        self.feature_names = feature_names

    def get_categoricals(self):
        '''
        a helper function returning the ids of categorical variables
        :return: the ids of categorical variables
        '''
        return [i for i, t in enumerate(self.parametric_types) if t.type == Type.CATEGORICAL]


def get_number_of_edges(node):
    return sum([len(c.children) for c in get_nodes_by_type(node, (Sum, Product))])


def get_number_of_layers(node):
    node_depth = {}

    def count_layers(node):
        ndepth = node_depth.setdefault(node, 1)

        if hasattr(node, "children"):
            for c in node.children:
                node_depth.setdefault(c, ndepth + 1)

    bfs(node, count_layers)

    return max(node_depth.values())


def rebuild_scopes_bottom_up(node):
    # this function is not safe (updates in place)
    if isinstance(node, Leaf):
        return node.scope

    new_scope = set()
    for c in node.children:
        new_scope.update(rebuild_scopes_bottom_up(c))
    node.scope = list(new_scope)
    return node.scope


def bfs(root, func):
    seen, queue = set([root]), collections.deque([root])
    while queue:
        node = queue.popleft()
        func(node)
        if not isinstance(node, Leaf):
            for c in node.children:
                if c not in seen:
                    seen.add(c)
                    queue.append(c)


def get_nodes_by_type(node, ntype=Node):
    assert node is not None

    result = []

    def add_node(node):
        if isinstance(node, ntype):
            result.append(node)

    bfs(node, add_node)

    return result


def assign_ids(node, ids=None):
    if ids is None:
        ids = {}

    def assign_id(node):
        if node not in ids:
            ids[node] = len(ids)

        node.id = ids[node]

    bfs(node, assign_id)


def eval_spn_bottom_up(node, eval_functions, all_results=None, debug=False, **args):
    """

    :param node:
    :param eval_functions:
    :param all_results:
    :param debug:
    :param args:
    :return:
    """
    # evaluating in reverse order, means that we compute all the children first then their parents
    nodes = reversed(get_nodes_by_type(node))

    if debug:
        from tqdm import tqdm
        nodes = tqdm(list(nodes))

    if all_results is None:
        all_results = {}
    else:
        all_results.clear()

    tmp_children_list = []
    len_tmp_children_list = 0

    for n in nodes:
<<<<<<< HEAD
        type_n = type(n)
        func = eval_functions[type_n]
=======

        func = None

        try:
            func = n.__class__._eval_func
        except:
            pass
>>>>>>> c42e2c7e

        if func is None:
            raise Exception("No lambda function associated with type: %s" % (n.__class__.__name__))

<<<<<<< HEAD
        if n.is_leaf:
            result = func(n, input_vals, **args)
=======
        if n.__class__._is_leaf:
            result = func(n, **args)
>>>>>>> c42e2c7e
        else:
            len_children = len(n.children)
            if len_tmp_children_list < len_children:
                tmp_children_list.extend([None] * len_children)
                len_tmp_children_list = len(tmp_children_list)
            for i in range(len_children):
                tmp_children_list[i] = all_results[n.children[i]]
            result = func(n, tmp_children_list[0:len_children], **args)

        all_results[n] = result

    return all_results[node]


def eval_spn_top_down(root, eval_functions, all_results=None, input_vals=None, **args):
    """
    evaluates an spn top to down


    :param root:
    :param eval_functions:
    :param all_results:
    :param input_vals:
    :param args:
    :return:
    """
    if all_results is None:
        all_results = {}
    else:
        all_results.clear()

    queue = collections.deque([(root, input_vals)])
    while queue:
        node, parent_result = queue.popleft()
        result = eval_functions[type(node)](node, parent_result, **args)
        all_results[node] = result
        if result is not None and not isinstance(node, Leaf):
            assert len(result) == len(node.children), "invalid function result for node %s" % (node.id)
            for i, node in enumerate(node.children):
                queue.append((node, result[i]))

    return all_results[root]


def set_full_scope(node):
    bfs(node, lambda x: x.set_full_scope(node.scope))


def get_size(node):
    if isinstance(node, Leaf):
        return 1
    else:
        return sum([get_size(child) for child in node.children]) + 1


def get_spn_depth(node, depth=0):
    if isinstance(node, Leaf):
        return depth
    else:
        return max((get_spn_depth(node, depth=depth+1)
                    for node in node.children))<|MERGE_RESOLUTION|>--- conflicted
+++ resolved
@@ -243,29 +243,18 @@
     len_tmp_children_list = 0
 
     for n in nodes:
-<<<<<<< HEAD
-        type_n = type(n)
-        func = eval_functions[type_n]
-=======
-
         func = None
 
         try:
             func = n.__class__._eval_func
         except:
             pass
->>>>>>> c42e2c7e
-
+        
         if func is None:
             raise Exception("No lambda function associated with type: %s" % (n.__class__.__name__))
 
-<<<<<<< HEAD
-        if n.is_leaf:
-            result = func(n, input_vals, **args)
-=======
         if n.__class__._is_leaf:
             result = func(n, **args)
->>>>>>> c42e2c7e
         else:
             len_children = len(n.children)
             if len_tmp_children_list < len_children:
