--- conflicted
+++ resolved
@@ -4,24 +4,10 @@
 """
 from scipy.stats import multivariate_normal as mn
 from spn.algorithms.MPE import get_mpe_top_down_leaf, add_node_mpe
-<<<<<<< HEAD
-from spn.structure.leaves.parametric.Inference import (
-    continuous_likelihood,
-    gamma_likelihood,
-    lognormal_likelihood,
-    discrete_likelihood,
-    bernoulli_likelihood,
-    categorical_likelihood,
-    geometric_likelihood,
-    exponential_likelihood,
-    categorical_dictionary_likelihood,
-    continuous_multivariate_likelihood
-)
-=======
+
 from spn.structure.leaves.parametric.Inference import continuous_log_likelihood, gamma_log_likelihood, \
     discrete_log_likelihood, categorical_log_likelihood, categorical_dictionary_log_likelihood
 
->>>>>>> 886349db
 from spn.structure.leaves.parametric.Parametric import (
     Gaussian,
     Gamma,
@@ -80,16 +66,8 @@
         return (node.alpha - 1) / node.beta
 
     add_node_mpe(
-<<<<<<< HEAD
-        Gamma,
-        get_parametric_bottom_up_ll(
-            gamma_likelihood,
-            gamma_mode),
-        get_parametric_top_down_ll(gamma_mode))
-=======
         Gamma, get_parametric_bottom_up_log_ll(gamma_log_likelihood, gamma_mode), get_parametric_top_down_ll(gamma_mode)
     )
->>>>>>> 886349db
 
     def lognormal_mode(node):
         return np.exp(node.mean - node.variance)
@@ -147,13 +125,7 @@
 
     add_node_mpe(
         NegativeBinomial,
-<<<<<<< HEAD
-        get_parametric_bottom_up_ll(
-            geometric_likelihood,
-            negative_binomial_mode),
-=======
         get_parametric_bottom_up_log_ll(discrete_log_likelihood, negative_binomial_mode),
->>>>>>> 886349db
         get_parametric_top_down_ll(negative_binomial_mode),
     )
 
@@ -171,13 +143,7 @@
 
     add_node_mpe(
         Hypergeometric,
-<<<<<<< HEAD
-        get_parametric_bottom_up_ll(
-            exponential_likelihood,
-            hypergeometric_mode),
-=======
         get_parametric_bottom_up_log_ll(continuous_log_likelihood, hypergeometric_mode),
->>>>>>> 886349db
         get_parametric_top_down_ll(hypergeometric_mode),
     )
 
@@ -186,13 +152,7 @@
 
     add_node_mpe(
         CategoricalDictionary,
-<<<<<<< HEAD
-        get_parametric_bottom_up_ll(
-            categorical_dictionary_likelihood,
-            categoricaldict_mode),
-=======
         get_parametric_bottom_up_log_ll(categorical_dictionary_log_likelihood, categoricaldict_mode),
->>>>>>> 886349db
         get_parametric_top_down_ll(categoricaldict_mode),
     )
 
