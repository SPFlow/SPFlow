--- conflicted
+++ resolved
@@ -14,29 +14,23 @@
 logger = logging.getLogger(__name__)
 
 POS_EPS = np.finfo(float).eps
+MIN_NEG = np.finfo(float).min
 
 
-def continuous_likelihood(node, data=None, dtype=np.float64, **kwargs):
-    return np.exp(continuous_log_likelihood(node, data=data, dtype=dtype))
-
 def continuous_log_likelihood(node, data=None, dtype=np.float64, **kwargs):
-    probs, marg_ids, observations = leaf_marginalized_likelihood(node, data, dtype)
+    probs, marg_ids, observations = leaf_marginalized_likelihood(node, data, dtype, log_space=True)
     scipy_obj, params = get_scipy_obj_params(node)
     probs[~marg_ids] = scipy_obj.logpdf(observations, **params)
     return probs
 
-<<<<<<< HEAD
 def continuous_likelihood(node, data=None, dtype=np.float64, **kwargs):
-    probs, marg_ids, observations = leaf_marginalized_log_likelihood(node, data, dtype)
+    probs, marg_ids, observations = leaf_marginalized_likelihood(node, data, dtype)
     scipy_obj, params = get_scipy_obj_params(node)
     probs[~marg_ids] = scipy_obj.pdf(observations, **params)
     return probs
 
 
-def continuous_multivariate_log_likelihood(node, data=None, dtype=np.float64, **kwargs):
-=======
 def continuous_multivariate_likelihood(node, data=None, dtype=np.float64, **kwargs):
->>>>>>> fa670397
     probs = np.ones((data.shape[0], 1), dtype=dtype)
     observations = data[:, node.scope]
     assert not np.any(np.isnan(data))
@@ -49,33 +43,27 @@
 exponential_likelihood = continuous_likelihood
 
 
-def gamma_likelihood(node, data=None, dtype=np.float64, **kwargs):
+def gamma_log_likelihood(node, data=None, dtype=np.float64, **kwargs):
     probs, marg_ids, observations = leaf_marginalized_likelihood(node, data, dtype)
 
     observations[observations == 0] += POS_EPS
 
     scipy_obj, params = get_scipy_obj_params(node)
-    probs[~marg_ids] = scipy_obj.pdf(observations, **params)
+    probs[~marg_ids] = scipy_obj.logpdf(observations, **params)
     return probs
 
 
-def discrete_likelihood(node, data=None, dtype=np.float64, **kwargs):
-    probs, marg_ids, observations = leaf_marginalized_likelihood(node, data, dtype)
+def discrete_log_likelihood(node, data=None, dtype=np.float64, **kwargs):
+    probs, marg_ids, observations = leaf_marginalized_likelihood(node, data, dtype, log_space=True)
     scipy_obj, params = get_scipy_obj_params(node)
-<<<<<<< HEAD
     probs[~marg_ids] = scipy_obj.logpmf(observations, **params)
-    #probs[probs == 1.0] = 0.999999999
-    #probs[np.isinf(probs)] = 0.000000001
+    # probs[probs == 1.0] = 0.999999999
+    # probs[np.isinf(probs)] = 0.000000001
     probs[np.isinf(probs)] = MIN_NEG  # 0.000000001
-=======
-    probs[~marg_ids] = scipy_obj.pmf(observations, **params)
-    probs[probs == 1.0] = 0.999999999
-    probs[probs == 0.0] = 0.000000001
->>>>>>> fa670397
     return probs
 
 def discrete_likelihood(node, data=None, dtype=np.float64, **kwargs):
-    probs, marg_ids, observations = leaf_marginalized_log_likelihood(node, data, dtype)
+    probs, marg_ids, observations = leaf_marginalized_likelihood(node, data, dtype)
     scipy_obj, params = get_scipy_obj_params(node)
     probs[~marg_ids] = scipy_obj.pmf(observations, **params)
     probs[probs == 1.0] = 0.999999999
@@ -84,12 +72,8 @@
     return probs
 
 
-bernoulli_likelihood = discrete_likelihood
-geometric_likelihood = discrete_likelihood
-
-
-def categorical_likelihood(node, data=None, dtype=np.float64, **kwargs):
-    probs, marg_ids, observations = leaf_marginalized_likelihood(node, data, dtype)
+def categorical_log_likelihood(node, data=None, dtype=np.float64, **kwargs):
+    probs, marg_ids, observations = leaf_marginalized_likelihood(node, data, dtype, log_space=True)
 
     cat_data = observations.astype(np.int64)
     assert np.all(np.equal(np.mod(cat_data, 1), 0))
@@ -101,28 +85,27 @@
 
     idx_in = ~marg_ids
     idx_in[idx_in] = ~out_domain_ids
-    probs[idx_in] = np.array(node.p)[cat_data[~out_domain_ids]]
+    probs[idx_in] = np.array(np.log(node.p))[cat_data[~out_domain_ids]]
     return probs
 
 
-def categorical_dictionary_likelihood(node, data=None, dtype=np.float64, **kwargs):
+def categorical_dictionary_log_likelihood(node, data=None, dtype=np.float64, **kwargs):
     probs, marg_ids, observations = leaf_marginalized_likelihood(node, data, dtype)
 
-    dict_probs = [node.p.get(val, 0.0) for val in observations]
+    dict_probs = [np.log(node.p.get(val, 0.0)) for val in observations]
     probs[~marg_ids] = dict_probs
     return probs
 
 
-def uniform_likelihood(node, data=None, dtype=np.float64, **kwargs):
-    probs, marg_ids, observations = leaf_marginalized_likelihood(node, data, dtype)
+def uniform_log_likelihood(node, data=None, dtype=np.float64, **kwargs):
+    probs, marg_ids, observations = leaf_marginalized_likelihood(node, data, dtype, log_space=True)
 
-    probs[~marg_ids] = node.density
+    probs[~marg_ids] = np.log(node.density)
     return probs
 
 
 def add_parametric_inference_support():
-<<<<<<< HEAD
-    add_node_likelihood(MultivariateGaussian, log_lambda_func=continuous_multivariate_log_likelihood)
+    add_node_likelihood(MultivariateGaussian, lambda_func=continuous_multivariate_likelihood)
     add_node_likelihood(Gaussian, lambda_func=continuous_likelihood, log_lambda_func=continuous_log_likelihood)
     add_node_likelihood(Hypergeometric, log_lambda_func=continuous_log_likelihood)
     add_node_likelihood(Gamma, log_lambda_func=gamma_log_likelihood)
@@ -134,16 +117,3 @@
     add_node_likelihood(Exponential, log_lambda_func=continuous_log_likelihood)
     add_node_likelihood(Uniform, log_lambda_func=uniform_log_likelihood)
     add_node_likelihood(CategoricalDictionary, log_lambda_func=categorical_dictionary_log_likelihood)
-=======
-    add_node_likelihood(MultivariateGaussian, continuous_multivariate_likelihood)
-    add_node_likelihood(Gaussian, continuous_likelihood, continuous_log_likelihood)
-    add_node_likelihood(Gamma, gamma_likelihood)
-    add_node_likelihood(LogNormal, lognormal_likelihood)
-    add_node_likelihood(Poisson, discrete_likelihood)
-    add_node_likelihood(Bernoulli, bernoulli_likelihood)
-    add_node_likelihood(Categorical, categorical_likelihood)
-    add_node_likelihood(Geometric, geometric_likelihood)
-    add_node_likelihood(Exponential, exponential_likelihood)
-    add_node_likelihood(Uniform, uniform_likelihood)
-    add_node_likelihood(CategoricalDictionary, categorical_dictionary_likelihood)
->>>>>>> fa670397
