--- conflicted
+++ resolved
@@ -31,8 +31,4 @@
 
 
 def add_histogram_mpe_support():
-<<<<<<< HEAD
-    add_node_mpe(Histogram, mpe_leaf)
-=======
-    add_node_mpe(Histogram, histogram_bottom_up_ll, histogram_top_down)
->>>>>>> 4c98edae
+    add_node_mpe(Histogram, histogram_bottom_up_ll, histogram_top_down)