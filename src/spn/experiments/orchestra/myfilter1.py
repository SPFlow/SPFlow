--- conflicted
+++ resolved
@@ -40,33 +40,6 @@
     data = np.array(data).astype(np.float)
     types = [MetaType.DISCRETE, MetaType.DISCRETE, MetaType.DISCRETE, MetaType.DISCRETE]
 
-<<<<<<< HEAD
-    data = []
-    for x in range(10):
-        for y in range(10):
-            for z in range(10):
-                data.append([x, y, z, int(((x + y + z) / 5))])
-    data = np.array(data).astype(np.float)
-    types = [MetaType.DISCRETE, MetaType.DISCRETE, MetaType.DISCRETE, MetaType.DISCRETE]
-
-    ds_context = Context(meta_types=types)
-    ds_context.parametric_types = [Gaussian, Gaussian, Gaussian, Categorical]
-    ds_context.add_domains(data)
-
-    num_classes = len(np.unique(data[:, 3]))
-
-    # spn = learn_mspn(data, ds_context, min_instances_slice=10, leaves=create_leaf, threshold=0.3)
-
-    spn = Sum()
-    for label, count in zip(*np.unique(data[:, 3], return_counts=True)):
-        branch = learn_mspn(
-            data[data[:, 3] == label, :], ds_context, min_instances_slice=10, leaves=create_leaf, threshold=0.1
-        )
-        spn.children.append(branch)
-        spn.weights.append(count / data.shape[0])
-
-    spn.scope.extend(branch.scope)
-=======
     ds_context = Context(meta_types=types)
     ds_context.parametric_types = [Gaussian, Gaussian, Gaussian, Categorical]
     ds_context.add_domains(data)
@@ -86,33 +59,12 @@
     spn.scope.extend(branch.scope)
 
     print("learned")
->>>>>>> c521caef
-
-    prediction = []
-
-<<<<<<< HEAD
-    print("learned")
 
     prediction = []
 
     cls_data = np.zeros((num_classes, 4))
     cls_data[:, 3] = np.arange(num_classes)
-=======
-    cls_data = np.zeros((num_classes, 4))
-    cls_data[:, 3] = np.arange(num_classes)
 
-    for i, x in enumerate(data):
-        cls_data[:, 0:3] = x[0:3]
-        prob = log_likelihood(spn, cls_data)
-        prediction.append(np.argmax(prob))
-        print(i)
-
-    print("Classification report:")
->>>>>>> c521caef
-
-    print(classification_report(data[:, 3], prediction))
-
-<<<<<<< HEAD
     for i, x in enumerate(data):
         cls_data[:, 0:3] = x[0:3]
         prob = log_likelihood(spn, cls_data)
@@ -125,8 +77,4 @@
 
     print("Confusion matrix:")
 
-=======
-    print("Confusion matrix:")
-
->>>>>>> c521caef
     print(confusion_matrix(data[:, 3], prediction))